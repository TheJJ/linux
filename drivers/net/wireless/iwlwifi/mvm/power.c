--- conflicted
+++ resolved
@@ -300,14 +300,6 @@
 	}
 
 	if (cmd->flags & cpu_to_le16(POWER_FLAGS_ADVANCE_PM_ENA_MSK)) {
-<<<<<<< HEAD
-		cmd->rx_data_timeout_uapsd =
-			cpu_to_le32(IWL_MVM_UAPSD_RX_DATA_TIMEOUT);
-		cmd->tx_data_timeout_uapsd =
-			cpu_to_le32(IWL_MVM_UAPSD_TX_DATA_TIMEOUT);
-
-=======
->>>>>>> d8ec26d7
 		if (cmd->uapsd_ac_flags == (BIT(IEEE80211_AC_VO) |
 					    BIT(IEEE80211_AC_VI) |
 					    BIT(IEEE80211_AC_BE) |
@@ -322,12 +314,6 @@
 		}
 
 		cmd->uapsd_max_sp = IWL_UAPSD_MAX_SP;
-<<<<<<< HEAD
-		cmd->heavy_tx_thld_packets =
-			IWL_MVM_PS_HEAVY_TX_THLD_PACKETS;
-		cmd->heavy_rx_thld_packets =
-			IWL_MVM_PS_HEAVY_RX_THLD_PACKETS;
-=======
 
 		if (mvm->cur_ucode == IWL_UCODE_WOWLAN || cmd->flags &
 		    cpu_to_le16(POWER_FLAGS_SNOOZE_ENA_MSK)) {
@@ -353,7 +339,6 @@
 			cmd->heavy_rx_thld_packets =
 				IWL_MVM_PS_HEAVY_RX_THLD_PACKETS;
 		}
->>>>>>> d8ec26d7
 		cmd->heavy_tx_thld_percentage =
 			IWL_MVM_PS_HEAVY_TX_THLD_PERCENT;
 		cmd->heavy_rx_thld_percentage =
@@ -497,18 +482,11 @@
 
 	iwl_mvm_power_build_cmd(mvm, vif, &cmd);
 
-<<<<<<< HEAD
-	pos += scnprintf(buf+pos, bufsz-pos, "disable_power_off = %d\n",
-			 (cmd.flags &
-			 cpu_to_le16(POWER_FLAGS_POWER_SAVE_ENA_MSK)) ?
-			 0 : 1);
-=======
 	if (!(mvm->fw->ucode_capa.flags & IWL_UCODE_TLV_FLAGS_DEVICE_PS_CMD))
 		pos += scnprintf(buf+pos, bufsz-pos, "disable_power_off = %d\n",
 				 (cmd.flags &
 				 cpu_to_le16(POWER_FLAGS_POWER_SAVE_ENA_MSK)) ?
 				 0 : 1);
->>>>>>> d8ec26d7
 	pos += scnprintf(buf+pos, bufsz-pos, "power_scheme = %d\n",
 			 iwlmvm_mod_params.power_scheme);
 	pos += scnprintf(buf+pos, bufsz-pos, "flags = 0x%x\n",
@@ -674,10 +652,7 @@
 
 const struct iwl_mvm_power_ops pm_mac_ops = {
 	.power_update_mode = iwl_mvm_power_mac_update_mode,
-<<<<<<< HEAD
-=======
 	.power_update_device_mode = iwl_mvm_power_update_device,
->>>>>>> d8ec26d7
 	.power_disable = iwl_mvm_power_mac_disable,
 #ifdef CONFIG_IWLWIFI_DEBUGFS
 	.power_dbgfs_read = iwl_mvm_power_mac_dbgfs_read,
