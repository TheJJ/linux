/*
 * Copyright (C) 2014 Broadcom Corporation
 *
 * This program is free software; you can redistribute it and/or modify
 * it under the terms of the GNU General Public License version 2 as
 * published by the Free Software Foundation.
 *
 * This program is distributed in the hope that it will be useful,
 * but WITHOUT ANY WARRANTY; without even the implied warranty of
 * MERCHANTABILITY or FITNESS FOR A PARTICULAR PURPOSE. See the
 * GNU General Public License for more details.
 */

#include <linux/init.h>
#include <linux/types.h>
#include <linux/module.h>
#include <linux/platform_device.h>
#include <linux/interrupt.h>
#include <linux/sysfs.h>
#include <linux/io.h>
#include <linux/string.h>
#include <linux/device.h>
#include <linux/list.h>
#include <linux/of.h>
#include <linux/bitops.h>
#include <linux/pm.h>

#ifdef CONFIG_ARM
#include <asm/bug.h>
#include <asm/signal.h>
#endif

#define  ARB_ERR_CAP_CLEAR		(1 << 0)
#define  ARB_ERR_CAP_STATUS_TIMEOUT	(1 << 12)
#define  ARB_ERR_CAP_STATUS_TEA		(1 << 11)
#define  ARB_ERR_CAP_STATUS_BS_SHIFT	(1 << 2)
#define  ARB_ERR_CAP_STATUS_BS_MASK	0x3c
#define  ARB_ERR_CAP_STATUS_WRITE	(1 << 1)
#define  ARB_ERR_CAP_STATUS_VALID	(1 << 0)

enum {
	ARB_TIMER,
	ARB_ERR_CAP_CLR,
	ARB_ERR_CAP_HI_ADDR,
	ARB_ERR_CAP_ADDR,
	ARB_ERR_CAP_DATA,
	ARB_ERR_CAP_STATUS,
	ARB_ERR_CAP_MASTER,
};

static const int gisb_offsets_bcm7038[] = {
	[ARB_TIMER]		= 0x00c,
	[ARB_ERR_CAP_CLR]	= 0x0c4,
	[ARB_ERR_CAP_HI_ADDR]	= -1,
	[ARB_ERR_CAP_ADDR]	= 0x0c8,
	[ARB_ERR_CAP_DATA]	= 0x0cc,
	[ARB_ERR_CAP_STATUS]	= 0x0d0,
	[ARB_ERR_CAP_MASTER]	= -1,
};

static const int gisb_offsets_bcm7400[] = {
	[ARB_TIMER]		= 0x00c,
	[ARB_ERR_CAP_CLR]	= 0x0c8,
	[ARB_ERR_CAP_HI_ADDR]	= -1,
	[ARB_ERR_CAP_ADDR]	= 0x0cc,
	[ARB_ERR_CAP_DATA]	= 0x0d0,
	[ARB_ERR_CAP_STATUS]	= 0x0d4,
	[ARB_ERR_CAP_MASTER]	= 0x0d8,
};

static const int gisb_offsets_bcm7435[] = {
	[ARB_TIMER]		= 0x00c,
	[ARB_ERR_CAP_CLR]	= 0x168,
	[ARB_ERR_CAP_HI_ADDR]	= -1,
	[ARB_ERR_CAP_ADDR]	= 0x16c,
	[ARB_ERR_CAP_DATA]	= 0x170,
	[ARB_ERR_CAP_STATUS]	= 0x174,
	[ARB_ERR_CAP_MASTER]	= 0x178,
};

static const int gisb_offsets_bcm7445[] = {
	[ARB_TIMER]		= 0x008,
	[ARB_ERR_CAP_CLR]	= 0x7e4,
	[ARB_ERR_CAP_HI_ADDR]	= 0x7e8,
	[ARB_ERR_CAP_ADDR]	= 0x7ec,
	[ARB_ERR_CAP_DATA]	= 0x7f0,
	[ARB_ERR_CAP_STATUS]	= 0x7f4,
	[ARB_ERR_CAP_MASTER]	= 0x7f8,
};

struct brcmstb_gisb_arb_device {
	void __iomem	*base;
	const int	*gisb_offsets;
	struct mutex	lock;
	struct list_head next;
	u32 valid_mask;
	const char *master_names[sizeof(u32) * BITS_PER_BYTE];
	u32 saved_timeout;
};

static LIST_HEAD(brcmstb_gisb_arb_device_list);

static u32 gisb_read(struct brcmstb_gisb_arb_device *gdev, int reg)
{
	int offset = gdev->gisb_offsets[reg];

	/* return 1 if the hardware doesn't have ARB_ERR_CAP_MASTER */
	if (offset == -1)
		return 1;

	return ioread32(gdev->base + offset);
}

static void gisb_write(struct brcmstb_gisb_arb_device *gdev, u32 val, int reg)
{
	int offset = gdev->gisb_offsets[reg];

	if (offset == -1)
		return;
	iowrite32(val, gdev->base + reg);
}

static ssize_t gisb_arb_get_timeout(struct device *dev,
				    struct device_attribute *attr,
				    char *buf)
{
	struct platform_device *pdev = to_platform_device(dev);
	struct brcmstb_gisb_arb_device *gdev = platform_get_drvdata(pdev);
	u32 timeout;

	mutex_lock(&gdev->lock);
	timeout = gisb_read(gdev, ARB_TIMER);
	mutex_unlock(&gdev->lock);

	return sprintf(buf, "%d", timeout);
}

static ssize_t gisb_arb_set_timeout(struct device *dev,
				    struct device_attribute *attr,
				    const char *buf, size_t count)
{
	struct platform_device *pdev = to_platform_device(dev);
	struct brcmstb_gisb_arb_device *gdev = platform_get_drvdata(pdev);
	int val, ret;

	ret = kstrtoint(buf, 10, &val);
	if (ret < 0)
		return ret;

	if (val == 0 || val >= 0xffffffff)
		return -EINVAL;

	mutex_lock(&gdev->lock);
	gisb_write(gdev, val, ARB_TIMER);
	mutex_unlock(&gdev->lock);

	return count;
}

static const char *
brcmstb_gisb_master_to_str(struct brcmstb_gisb_arb_device *gdev,
						u32 masters)
{
	u32 mask = gdev->valid_mask & masters;

	if (hweight_long(mask) != 1)
		return NULL;

	return gdev->master_names[ffs(mask) - 1];
}

static int brcmstb_gisb_arb_decode_addr(struct brcmstb_gisb_arb_device *gdev,
					const char *reason)
{
	u32 cap_status;
	unsigned long arb_addr;
	u32 master;
	const char *m_name;
	char m_fmt[11];

	cap_status = gisb_read(gdev, ARB_ERR_CAP_STATUS);

	/* Invalid captured address, bail out */
	if (!(cap_status & ARB_ERR_CAP_STATUS_VALID))
		return 1;

	/* Read the address and master */
	arb_addr = gisb_read(gdev, ARB_ERR_CAP_ADDR) & 0xffffffff;
#if (IS_ENABLED(CONFIG_PHYS_ADDR_T_64BIT))
	arb_addr |= (u64)gisb_read(gdev, ARB_ERR_CAP_HI_ADDR) << 32;
#endif
	master = gisb_read(gdev, ARB_ERR_CAP_MASTER);

	m_name = brcmstb_gisb_master_to_str(gdev, master);
	if (!m_name) {
		snprintf(m_fmt, sizeof(m_fmt), "0x%08x", master);
		m_name = m_fmt;
	}

	pr_crit("%s: %s at 0x%lx [%c %s], core: %s\n",
		__func__, reason, arb_addr,
		cap_status & ARB_ERR_CAP_STATUS_WRITE ? 'W' : 'R',
		cap_status & ARB_ERR_CAP_STATUS_TIMEOUT ? "timeout" : "",
		m_name);

	/* clear the GISB error */
	gisb_write(gdev, ARB_ERR_CAP_CLEAR, ARB_ERR_CAP_CLR);

	return 0;
}

#ifdef CONFIG_ARM
static int brcmstb_bus_error_handler(unsigned long addr, unsigned int fsr,
				     struct pt_regs *regs)
{
	int ret = 0;
	struct brcmstb_gisb_arb_device *gdev;

	/* iterate over each GISB arb registered handlers */
	list_for_each_entry(gdev, &brcmstb_gisb_arb_device_list, next)
		ret |= brcmstb_gisb_arb_decode_addr(gdev, "bus error");
	/*
	 * If it was an imprecise abort, then we need to correct the
	 * return address to be _after_ the instruction.
	*/
	if (fsr & (1 << 10))
		regs->ARM_pc += 4;

	return ret;
}
<<<<<<< HEAD
=======
#endif
>>>>>>> 5db45002

static irqreturn_t brcmstb_gisb_timeout_handler(int irq, void *dev_id)
{
	brcmstb_gisb_arb_decode_addr(dev_id, "timeout");

	return IRQ_HANDLED;
}

static irqreturn_t brcmstb_gisb_tea_handler(int irq, void *dev_id)
{
	brcmstb_gisb_arb_decode_addr(dev_id, "target abort");

	return IRQ_HANDLED;
}

static DEVICE_ATTR(gisb_arb_timeout, S_IWUSR | S_IRUGO,
		gisb_arb_get_timeout, gisb_arb_set_timeout);

static struct attribute *gisb_arb_sysfs_attrs[] = {
	&dev_attr_gisb_arb_timeout.attr,
	NULL,
};

static struct attribute_group gisb_arb_sysfs_attr_group = {
	.attrs = gisb_arb_sysfs_attrs,
};

static const struct of_device_id brcmstb_gisb_arb_of_match[] = {
	{ .compatible = "brcm,gisb-arb",         .data = gisb_offsets_bcm7445 },
	{ .compatible = "brcm,bcm7445-gisb-arb", .data = gisb_offsets_bcm7445 },
	{ .compatible = "brcm,bcm7435-gisb-arb", .data = gisb_offsets_bcm7435 },
	{ .compatible = "brcm,bcm7400-gisb-arb", .data = gisb_offsets_bcm7400 },
	{ .compatible = "brcm,bcm7038-gisb-arb", .data = gisb_offsets_bcm7038 },
	{ },
};

static int __init brcmstb_gisb_arb_probe(struct platform_device *pdev)
{
	struct device_node *dn = pdev->dev.of_node;
	struct brcmstb_gisb_arb_device *gdev;
	const struct of_device_id *of_id;
	struct resource *r;
	int err, timeout_irq, tea_irq;
	unsigned int num_masters, j = 0;
	int i, first, last;

	r = platform_get_resource(pdev, IORESOURCE_MEM, 0);
	timeout_irq = platform_get_irq(pdev, 0);
	tea_irq = platform_get_irq(pdev, 1);

	gdev = devm_kzalloc(&pdev->dev, sizeof(*gdev), GFP_KERNEL);
	if (!gdev)
		return -ENOMEM;

	mutex_init(&gdev->lock);
	INIT_LIST_HEAD(&gdev->next);

	gdev->base = devm_ioremap_resource(&pdev->dev, r);
	if (IS_ERR(gdev->base))
		return PTR_ERR(gdev->base);

	of_id = of_match_node(brcmstb_gisb_arb_of_match, dn);
	if (!of_id) {
		pr_err("failed to look up compatible string\n");
		return -EINVAL;
	}
	gdev->gisb_offsets = of_id->data;

	err = devm_request_irq(&pdev->dev, timeout_irq,
				brcmstb_gisb_timeout_handler, 0, pdev->name,
				gdev);
	if (err < 0)
		return err;

	err = devm_request_irq(&pdev->dev, tea_irq,
				brcmstb_gisb_tea_handler, 0, pdev->name,
				gdev);
	if (err < 0)
		return err;

	/* If we do not have a valid mask, assume all masters are enabled */
	if (of_property_read_u32(dn, "brcm,gisb-arb-master-mask",
				&gdev->valid_mask))
		gdev->valid_mask = 0xffffffff;

	/* Proceed with reading the litteral names if we agree on the
	 * number of masters
	 */
	num_masters = of_property_count_strings(dn,
			"brcm,gisb-arb-master-names");
	if (hweight_long(gdev->valid_mask) == num_masters) {
		first = ffs(gdev->valid_mask) - 1;
		last = fls(gdev->valid_mask) - 1;

		for (i = first; i < last; i++) {
			if (!(gdev->valid_mask & BIT(i)))
				continue;

			of_property_read_string_index(dn,
					"brcm,gisb-arb-master-names", j,
					&gdev->master_names[i]);
			j++;
		}
	}

	err = sysfs_create_group(&pdev->dev.kobj, &gisb_arb_sysfs_attr_group);
	if (err)
		return err;

	platform_set_drvdata(pdev, gdev);

	list_add_tail(&gdev->next, &brcmstb_gisb_arb_device_list);

<<<<<<< HEAD
	hook_fault_code(22, brcmstb_bus_error_handler, SIGBUS, 0,
			"imprecise external abort");
=======
#ifdef CONFIG_ARM
	hook_fault_code(22, brcmstb_bus_error_handler, SIGBUS, 0,
			"imprecise external abort");
#endif
>>>>>>> 5db45002

	dev_info(&pdev->dev, "registered mem: %p, irqs: %d, %d\n",
			gdev->base, timeout_irq, tea_irq);

	return 0;
}

#ifdef CONFIG_PM_SLEEP
static int brcmstb_gisb_arb_suspend(struct device *dev)
{
	struct platform_device *pdev = to_platform_device(dev);
	struct brcmstb_gisb_arb_device *gdev = platform_get_drvdata(pdev);

<<<<<<< HEAD
	gdev->saved_timeout = ioread32(gdev->base + ARB_TIMER);
=======
	gdev->saved_timeout = gisb_read(gdev, ARB_TIMER);
>>>>>>> 5db45002

	return 0;
}

/* Make sure we provide the same timeout value that was configured before, and
 * do this before the GISB timeout interrupt handler has any chance to run.
 */
static int brcmstb_gisb_arb_resume_noirq(struct device *dev)
{
	struct platform_device *pdev = to_platform_device(dev);
	struct brcmstb_gisb_arb_device *gdev = platform_get_drvdata(pdev);

<<<<<<< HEAD
	iowrite32(gdev->saved_timeout, gdev->base + ARB_TIMER);
=======
	gisb_write(gdev, gdev->saved_timeout, ARB_TIMER);
>>>>>>> 5db45002

	return 0;
}
#else
#define brcmstb_gisb_arb_suspend       NULL
#define brcmstb_gisb_arb_resume_noirq  NULL
#endif

static const struct dev_pm_ops brcmstb_gisb_arb_pm_ops = {
	.suspend	= brcmstb_gisb_arb_suspend,
	.resume_noirq	= brcmstb_gisb_arb_resume_noirq,
<<<<<<< HEAD
};

static const struct of_device_id brcmstb_gisb_arb_of_match[] = {
	{ .compatible = "brcm,gisb-arb" },
	{ },
=======
>>>>>>> 5db45002
};

static struct platform_driver brcmstb_gisb_arb_driver = {
	.driver = {
		.name	= "brcm-gisb-arb",
		.owner	= THIS_MODULE,
		.of_match_table = brcmstb_gisb_arb_of_match,
		.pm	= &brcmstb_gisb_arb_pm_ops,
	},
};

static int __init brcm_gisb_driver_init(void)
{
	return platform_driver_probe(&brcmstb_gisb_arb_driver,
				     brcmstb_gisb_arb_probe);
}

module_init(brcm_gisb_driver_init);<|MERGE_RESOLUTION|>--- conflicted
+++ resolved
@@ -228,10 +228,7 @@
 
 	return ret;
 }
-<<<<<<< HEAD
-=======
 #endif
->>>>>>> 5db45002
 
 static irqreturn_t brcmstb_gisb_timeout_handler(int irq, void *dev_id)
 {
@@ -345,15 +342,10 @@
 
 	list_add_tail(&gdev->next, &brcmstb_gisb_arb_device_list);
 
-<<<<<<< HEAD
-	hook_fault_code(22, brcmstb_bus_error_handler, SIGBUS, 0,
-			"imprecise external abort");
-=======
 #ifdef CONFIG_ARM
 	hook_fault_code(22, brcmstb_bus_error_handler, SIGBUS, 0,
 			"imprecise external abort");
 #endif
->>>>>>> 5db45002
 
 	dev_info(&pdev->dev, "registered mem: %p, irqs: %d, %d\n",
 			gdev->base, timeout_irq, tea_irq);
@@ -367,11 +359,7 @@
 	struct platform_device *pdev = to_platform_device(dev);
 	struct brcmstb_gisb_arb_device *gdev = platform_get_drvdata(pdev);
 
-<<<<<<< HEAD
-	gdev->saved_timeout = ioread32(gdev->base + ARB_TIMER);
-=======
 	gdev->saved_timeout = gisb_read(gdev, ARB_TIMER);
->>>>>>> 5db45002
 
 	return 0;
 }
@@ -384,11 +372,7 @@
 	struct platform_device *pdev = to_platform_device(dev);
 	struct brcmstb_gisb_arb_device *gdev = platform_get_drvdata(pdev);
 
-<<<<<<< HEAD
-	iowrite32(gdev->saved_timeout, gdev->base + ARB_TIMER);
-=======
 	gisb_write(gdev, gdev->saved_timeout, ARB_TIMER);
->>>>>>> 5db45002
 
 	return 0;
 }
@@ -400,14 +384,6 @@
 static const struct dev_pm_ops brcmstb_gisb_arb_pm_ops = {
 	.suspend	= brcmstb_gisb_arb_suspend,
 	.resume_noirq	= brcmstb_gisb_arb_resume_noirq,
-<<<<<<< HEAD
-};
-
-static const struct of_device_id brcmstb_gisb_arb_of_match[] = {
-	{ .compatible = "brcm,gisb-arb" },
-	{ },
-=======
->>>>>>> 5db45002
 };
 
 static struct platform_driver brcmstb_gisb_arb_driver = {
