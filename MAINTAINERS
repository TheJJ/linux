
	List of maintainers and how to submit kernel changes

Please try to follow the guidelines below.  This will make things
easier on the maintainers.  Not all of these guidelines matter for every
trivial patch so apply some common sense.

1.	Always _test_ your changes, however small, on at least 4 or
	5 people, preferably many more.

2.	Try to release a few ALPHA test versions to the net. Announce
	them onto the kernel channel and await results. This is especially
	important for device drivers, because often that's the only way
	you will find things like the fact version 3 firmware needs
	a magic fix you didn't know about, or some clown changed the
	chips on a board and not its name.  (Don't laugh!  Look at the
	SMC etherpower for that.)

3.	Make sure your changes compile correctly in multiple
	configurations. In particular check that changes work both as a
	module and built into the kernel.

4.	When you are happy with a change make it generally available for
	testing and await feedback.

5.	Make a patch available to the relevant maintainer in the list. Use
	'diff -u' to make the patch easy to merge. Be prepared to get your
	changes sent back with seemingly silly requests about formatting
	and variable names.  These aren't as silly as they seem. One
	job the maintainers (and especially Linus) do is to keep things
	looking the same. Sometimes this means that the clever hack in
	your driver to get around a problem actually needs to become a
	generalized kernel feature ready for next time.

	PLEASE check your patch with the automated style checker
	(scripts/checkpatch.pl) to catch trival style violations.
	See Documentation/CodingStyle for guidance here.

	PLEASE try to include any credit lines you want added with the
	patch. It avoids people being missed off by mistake and makes
	it easier to know who wants adding and who doesn't.

	PLEASE document known bugs. If it doesn't work for everything
	or does something very odd once a month document it.

	PLEASE remember that submissions must be made under the terms
	of the OSDL certificate of contribution and should include a
	Signed-off-by: line.  The current version of this "Developer's
	Certificate of Origin" (DCO) is listed in the file
	Documentation/SubmittingPatches.

6.	Make sure you have the right to send any changes you make. If you
	do changes at work you may find your employer owns the patch
	not you.

7.	When sending security related changes or reports to a maintainer
	please Cc: security@kernel.org, especially if the maintainer
	does not respond.

8.	Happy hacking.

		-----------------------------------

Maintainers List (try to look for most precise areas first)

Note: For the hard of thinking, this list is meant to remain in alphabetical
order. If you could add yourselves to it in alphabetical order that would be
so much easier [Ed]

P: Person
M: Mail patches to
L: Mailing list that is relevant to this area
W: Web-page with status/info
T: SCM tree type and location.  Type is one of: git, hg, quilt.
F: Applicable files and/or directories
S: Status, one of the following:

	Supported:	Someone is actually paid to look after this.
	Maintained:	Someone actually looks after it.
	Odd Fixes:	It has a maintainer but they don't have time to do
			much other than throw the odd patch in. See below..
	Orphan:		No current maintainer [but maybe you could take the
			role as you write your new code].
	Obsolete:	Old code. Something tagged obsolete generally means
			it has been replaced by a better system and you
			should be using that.

3C505 NETWORK DRIVER
P:	Philip Blundell
M:	philb@gnu.org
L:	netdev@vger.kernel.org
S:	Maintained

3C59X NETWORK DRIVER
P:	Steffen Klassert
M:	klassert@mathematik.tu-chemnitz.de
L:	netdev@vger.kernel.org
S:	Maintained

3CR990 NETWORK DRIVER
P:	David Dillow
M:	dave@thedillows.org
L:	netdev@vger.kernel.org
S:	Maintained

3W-9XXX SATA-RAID CONTROLLER DRIVER
P:	Adam Radford
M:	linuxraid@amcc.com
L:	linux-scsi@vger.kernel.org
W:	http://www.amcc.com
S:	Supported

3W-XXXX ATA-RAID CONTROLLER DRIVER
P:	Adam Radford
M:	linuxraid@amcc.com
L:	linux-scsi@vger.kernel.org
W:	http://www.amcc.com
S:	Supported

53C700 AND 53C700-66 SCSI DRIVER
P:	James E.J. Bottomley
M:	James.Bottomley@HansenPartnership.com
L:	linux-scsi@vger.kernel.org
S:	Maintained

6PACK NETWORK DRIVER FOR AX.25
P:	Andreas Koensgen
M:	ajk@iehk.rwth-aachen.de
L:	linux-hams@vger.kernel.org
S:	Maintained

8169 10/100/1000 GIGABIT ETHERNET DRIVER
P:	Francois Romieu
M:	romieu@fr.zoreil.com
L:	netdev@vger.kernel.org
S:	Maintained

8250/16?50 (AND CLONE UARTS) SERIAL DRIVER
L:	linux-serial@vger.kernel.org
W:	http://serial.sourceforge.net
S:	Orphan

8390 NETWORK DRIVERS [WD80x3/SMC-ELITE, SMC-ULTRA, NE2000, 3C503, etc.]
P:	Paul Gortmaker
M:	p_gortmaker@yahoo.com
L:	netdev@vger.kernel.org
S:	Maintained

9P FILE SYSTEM
P:	Eric Van Hensbergen
M:	ericvh@gmail.com
P:	Ron Minnich
M:	rminnich@sandia.gov
P:	Latchesar Ionkov
M:	lucho@ionkov.net
L:	v9fs-developer@lists.sourceforge.net
W:	http://swik.net/v9fs
T:	git kernel.org:/pub/scm/linux/kernel/ericvh/v9fs.git
S:	Maintained

A2232 SERIAL BOARD DRIVER
P:	Enver Haase
M:	A2232@gmx.net
L:	linux-m68k@lists.linux-m68k.org
S:	Maintained

AACRAID SCSI RAID DRIVER
P:	Adaptec OEM Raid Solutions
M:	aacraid@adaptec.com
L:	linux-scsi@vger.kernel.org
W:	http://www.adaptec.com/
S:	Supported

ABIT UGURU 1,2 HARDWARE MONITOR DRIVER
P:	Hans de Goede
M:	j.w.r.degoede@hhs.nl
L:	lm-sensors@lm-sensors.org
S:	Maintained

ABIT UGURU 3 HARDWARE MONITOR DRIVER
P:	Alistair John Strachan
M:	alistair@devzero.co.uk
L:	lm-sensors@lm-sensors.org
S:	Maintained

ACENIC DRIVER
P:	Jes Sorensen
M:	jes@trained-monkey.org
L:	linux-acenic@sunsite.dk
S:	Maintained

ACER WMI LAPTOP EXTRAS
P:	Carlos Corbacho
M:	carlos@strangeworlds.co.uk
L:	aceracpi@googlegroups.com (subscribers-only)
W:	http://code.google.com/p/aceracpi
S:	Maintained

ACPI
P:	Len Brown
M:	lenb@kernel.org
L:	linux-acpi@vger.kernel.org
W:	http://www.lesswatts.org/projects/acpi/
T:	git kernel.org:/pub/scm/linux/kernel/git/lenb/linux-acpi-2.6.git
S:	Supported

ACPI BATTERY DRIVERS
P:	Alexey Starikovskiy
M:	astarikovskiy@suse.de
L:	linux-acpi@vger.kernel.org
W:	http://www.lesswatts.org/projects/acpi/
S:	Supported

ACPI EC DRIVER
P:	Alexey Starikovskiy
M:	astarikovskiy@suse.de
L:	linux-acpi@vger.kernel.org
W:	http://www.lesswatts.org/projects/acpi/
S:	Supported

ACPI FAN DRIVER
P:	Zhang Rui
M:	rui.zhang@intel.com
L:	linux-acpi@vger.kernel.org
W:	http://www.lesswatts.org/projects/acpi/
S:	Supported

ACPI PCI HOTPLUG DRIVER
P:	Kristen Carlson Accardi
M:	kristen.c.accardi@intel.com
L:	linux-pci@vger.kernel.org
S:	Supported

ACPI THERMAL DRIVER
P:	Zhang Rui
M:	rui.zhang@intel.com
L:	linux-acpi@vger.kernel.org
W:	http://www.lesswatts.org/projects/acpi/
S:	Supported

ACPI VIDEO DRIVER
P:	Zhang Rui
M:	rui.zhang@intel.com
L:	linux-acpi@vger.kernel.org
W:	http://www.lesswatts.org/projects/acpi/
S:	Supported

ACPI WMI DRIVER
P:	Carlos Corbacho
M:	carlos@strangeworlds.co.uk
L:	linux-acpi@vger.kernel.org
W:	http://www.lesswatts.org/projects/acpi/
S:	Maintained

AD1889 ALSA SOUND DRIVER
P:	Kyle McMartin
M:	kyle@mcmartin.ca
P:	Thibaut Varene
M:	T-Bone@parisc-linux.org
W:	http://wiki.parisc-linux.org/AD1889
L:	linux-parisc@vger.kernel.org
S:	Maintained

ADM1025 HARDWARE MONITOR DRIVER
P:	Jean Delvare
M:	khali@linux-fr.org
L:	lm-sensors@lm-sensors.org
S:	Maintained

ADM1029 HARDWARE MONITOR DRIVER
P:	Corentin Labbe
M:	corentin.labbe@geomatys.fr
L:	lm-sensors@lm-sensors.org
S:	Maintained

ADM8211 WIRELESS DRIVER
P:	Michael Wu
M:	flamingice@sourmilk.net
L:	linux-wireless@vger.kernel.org
W:	http://linuxwireless.org/
T:	git kernel.org:/pub/scm/linux/kernel/git/mwu/mac80211-drivers.git
S:	Maintained

ADT746X FAN DRIVER
P:	Colin Leroy
M:	colin@colino.net
S:	Maintained

ADVANSYS SCSI DRIVER
P:	Matthew Wilcox
M:	matthew@wil.cx
L:	linux-scsi@vger.kernel.org
S:	Maintained

AEDSP16 DRIVER
P:	Riccardo Facchetti
M:	fizban@tin.it
S:	Maintained

AFFS FILE SYSTEM
P:	Roman Zippel
M:	zippel@linux-m68k.org
S:	Maintained

AFS FILESYSTEM & AF_RXRPC SOCKET DOMAIN
P:	David Howells
M:	dhowells@redhat.com
L:	linux-afs@lists.infradead.org
S:	Supported

AGPGART DRIVER
P:	David Airlie
M:	airlied@linux.ie
T:	git kernel.org:/pub/scm/linux/kernel/git/airlied/drm-2.6.git
S:	Maintained

AHA152X SCSI DRIVER
P:	Juergen E. Fischer
M:	Juergen Fischer <fischer@norbit.de>
L:	linux-scsi@vger.kernel.org
S:	Maintained

AIC7XXX / AIC79XX SCSI DRIVER
P:	Hannes Reinecke
M:	hare@suse.de
L:	linux-scsi@vger.kernel.org
S:	Maintained

AIO
P:	Benjamin LaHaise
M:	bcrl@kvack.org
L:	linux-aio@kvack.org
S:	Supported

ALCATEL SPEEDTOUCH USB DRIVER
P:	Duncan Sands
M:	duncan.sands@free.fr
L:	linux-usb@vger.kernel.org
W:	http://www.linux-usb.org/SpeedTouch/
S:	Maintained

ALCHEMY AU1XX0 MMC DRIVER
P:	Manuel Lauss
M:	manuel.lauss@gmail.com
S:	Maintained

ALI1563 I2C DRIVER
P:	Rudolf Marek
M:	r.marek@assembler.cz
L:	linux-i2c@vger.kernel.org
S:	Maintained

ALPHA PORT
P:	Richard Henderson
M:	rth@twiddle.net
S:	Odd Fixes for 2.4; Maintained for 2.6.
P:	Ivan Kokshaysky
M:	ink@jurassic.park.msu.ru
S:	Maintained for 2.4; PCI support for 2.6.

AMD GEODE CS5536 USB DEVICE CONTROLLER DRIVER
P:	Thomas Dahlmann
M:	thomas.dahlmann@amd.com
L:	linux-geode@lists.infradead.org (moderated for non-subscribers)
S:	Supported

AMD GEODE PROCESSOR/CHIPSET SUPPORT
P:	Jordan Crouse
L:	linux-geode@lists.infradead.org (moderated for non-subscribers)
W:	http://www.amd.com/us-en/ConnectivitySolutions/TechnicalResources/0,,50_2334_2452_11363,00.html
S:	Supported

AMD IOMMU (AMD-VI)
P:	Joerg Roedel
M:	joerg.roedel@amd.com
L:	iommu@lists.linux-foundation.org
T:	git://git.kernel.org/pub/scm/linux/kernel/git/joro/linux-2.6-iommu.git
S:	Supported

AMD MICROCODE UPDATE SUPPORT
P:      Andreas Herrmann
M:      andeas.herrmann3@amd.com
L:      amd64-microcode@amd64.org
S:      Supported

AMS (Apple Motion Sensor) DRIVER
P:	Stelian Pop
M:	stelian@popies.net
P:	Michael Hanselmann
M:	linux-kernel@hansmi.ch
S:	Supported

AMSO1100 RNIC DRIVER
P:	Tom Tucker
M:	tom@opengridcomputing.com
P:	Steve Wise
M:	swise@opengridcomputing.com
L:	general@lists.openfabrics.org
S:	Maintained

AOA (Apple Onboard Audio) ALSA DRIVER
P:	Johannes Berg
M:	johannes@sipsolutions.net
L:	linuxppc-dev@ozlabs.org
L:	alsa-devel@alsa-project.org (subscribers-only)
S:	Maintained

APM DRIVER
P:	Stephen Rothwell
M:	sfr@canb.auug.org.au
L:	linux-laptop@vger.kernel.org
W:	http://www.canb.auug.org.au/~sfr/
S:	Supported

APPLE BCM5974 MULTITOUCH DRIVER
P:	Henrik Rydberg
M:	rydberg@euromail.se
L:	linux-input@vger.kernel.org
S:	Maintained

APPLE SMC DRIVER
P:	Nicolas Boichat
M:	nicolas@boichat.ch
L:	mactel-linux-devel@lists.sourceforge.net
S:	Maintained

APPLETALK NETWORK LAYER
P:	Arnaldo Carvalho de Melo
M:	acme@ghostprotocols.net
S:	Maintained

APPLETOUCH TOUCHPAD DRIVER
P:	Johannes Berg
M:	johannes@sipsolutions.net
L:	linux-input@vger.kernel.org
S:	Maintained

ARC FRAMEBUFFER DRIVER
P:	Jaya Kumar
M:	jayalk@intworks.biz
S:	Maintained

ARM MFM AND FLOPPY DRIVERS
P:	Ian Molton
M:	spyro@f2s.com
S:	Maintained

ARM PRIMECELL MMCI PL180/1 DRIVER
S:	Orphan

ARM/ADI ROADRUNNER MACHINE SUPPORT
P:	Lennert Buytenhek
M:	kernel@wantstofly.org
L:	linux-arm-kernel@lists.arm.linux.org.uk (subscribers-only)
S:	Maintained

ARM/ADS SPHERE MACHINE SUPPORT
P:	Lennert Buytenhek
M:	kernel@wantstofly.org
L:	linux-arm-kernel@lists.arm.linux.org.uk (subscribers-only)
S:	Maintained

ARM/AFEB9260 MACHINE SUPPORT
P:	Sergey Lapin
M:	slapin@ossfans.org
L:	linux-arm-kernel@lists.arm.linux.org.uk (subscribers-only)
S:	Maintained

ARM/AJECO 1ARM MACHINE SUPPORT
P:	Lennert Buytenhek
M:	kernel@wantstofly.org
L:	linux-arm-kernel@lists.arm.linux.org.uk (subscribers-only)
S:	Maintained

ARM/ATMEL AT91RM9200 ARM ARCHITECTURE
P:	Andrew Victor
M:	linux@maxim.org.za
L:	linux-arm-kernel@lists.arm.linux.org.uk (subscribers-only)
W:	http://maxim.org.za/at91_26.html
S:	Maintained

ARM/CIRRUS LOGIC EP93XX ARM ARCHITECTURE
P:	Lennert Buytenhek
M:	kernel@wantstofly.org
L:	linux-arm-kernel@lists.arm.linux.org.uk (subscribers-only)
S:	Maintained

ARM/CIRRUS LOGIC EDB9315A MACHINE SUPPORT
P:	Lennert Buytenhek
M:	kernel@wantstofly.org
L:	linux-arm-kernel@lists.arm.linux.org.uk (subscribers-only)
S:	Maintained

ARM/COMPULAB CM-X270/EM-X270 and CM-X300 MACHINE SUPPORT
P:	Mike Rapoport
M:	mike@compulab.co.il
L:	linux-arm-kernel@lists.arm.linux.org.uk (subscribers-only)
S:	Maintained

ARM/CORGI MACHINE SUPPORT
P:	Richard Purdie
M:	rpurdie@rpsys.net
S:	Maintained

ARM/EZX SMARTPHONES (A780, A910, A1200, E680, ROKR E2 and ROKR E6)
P:	Daniel Ribeiro
M:	drwyrm@gmail.com
P:	Stefan Schmidt
M:	stefan@openezx.org
P:	Harald Welte
M:	laforge@openezx.org
L:	openezx-devel@lists.openezx.org (subscribers-only)
W:	http://www.openezx.org/
S:	Maintained

ARM/FREESCALE IMX / MXC ARM ARCHITECTURE
P:	Sascha Hauer
M:	kernel@pengutronix.de
L:	linux-arm-kernel@lists.arm.linux.org.uk (subscribers-only)
S:	Maintained

ARM/GLOMATION GESBC9312SX MACHINE SUPPORT
P:	Lennert Buytenhek
M:	kernel@wantstofly.org
L:	linux-arm-kernel@lists.arm.linux.org.uk (subscribers-only)
S:	Maintained

ARM/GUMSTIX MACHINE SUPPORT
P:	Steve Sakoman
M:	sakoman@gmail.com
L:	linux-arm-kernel@lists.arm.linux.org.uk (subscribers-only)
S:	Maintained

ARM/HP JORNADA 7XX MACHINE SUPPORT
P:	Kristoffer Ericson
M:	kristoffer.ericson@gmail.com
W:	www.jlime.com
S:	Maintained

ARM/INTEL IOP32X ARM ARCHITECTURE
P:	Lennert Buytenhek
M:	kernel@wantstofly.org
P:	Dan Williams
M:	dan.j.williams@intel.com
L:	linux-arm-kernel@lists.arm.linux.org.uk (subscribers-only)
S:	Supported

ARM/INTEL IOP33X ARM ARCHITECTURE
P:	Dan Williams
M:	dan.j.williams@intel.com
L:	linux-arm-kernel@lists.arm.linux.org.uk (subscribers-only)
S:	Supported

ARM/INTEL IOP13XX ARM ARCHITECTURE
P:	Lennert Buytenhek
M:	kernel@wantstofly.org
P:	Dan Williams
M:	dan.j.williams@intel.com
L:	linux-arm-kernel@lists.arm.linux.org.uk (subscribers-only)
S:	Supported

ARM/INTEL IQ81342EX MACHINE SUPPORT
P:	Lennert Buytenhek
M:	kernel@wantstofly.org
P:	Dan Williams
M:	dan.j.williams@intel.com
L:	linux-arm-kernel@lists.arm.linux.org.uk (subscribers-only)
S:	Supported

ARM/INTEL IXP2000 ARM ARCHITECTURE
P:	Lennert Buytenhek
M:	kernel@wantstofly.org
L:	linux-arm-kernel@lists.arm.linux.org.uk (subscribers-only)
S:	Maintained

ARM/INTEL IXDP2850 MACHINE SUPPORT
P:	Lennert Buytenhek
M:	kernel@wantstofly.org
L:	linux-arm-kernel@lists.arm.linux.org.uk (subscribers-only)
S:	Maintained

ARM/INTEL IXP23XX ARM ARCHITECTURE
P:	Lennert Buytenhek
M:	kernel@wantstofly.org
L:	linux-arm-kernel@lists.arm.linux.org.uk (subscribers-only)
S:	Maintained

ARM/INTEL XSC3 (MANZANO) ARM CORE
P:	Lennert Buytenhek
M:	kernel@wantstofly.org
P:	Dan Williams
M:	dan.j.williams@intel.com
L:	linux-arm-kernel@lists.arm.linux.org.uk (subscribers-only)
S:	Supported

ARM/IP FABRICS DOUBLE ESPRESSO MACHINE SUPPORT
P:	Lennert Buytenhek
M:	kernel@wantstofly.org
L:	linux-arm-kernel@lists.arm.linux.org.uk (subscribers-only)
S:	Maintained

ARM/LOGICPD PXA270 MACHINE SUPPORT
P:	Lennert Buytenhek
M:	kernel@wantstofly.org
L:	linux-arm-kernel@lists.arm.linux.org.uk (subscribers-only)
S:	Maintained

ARM/MAGICIAN MACHINE SUPPORT
P:	Philipp Zabel
M:	philipp.zabel@gmail.com
S:	Maintained

ARM/NEC MOBILEPRO 900/c MACHINE SUPPORT
P:	Michael Petchkovsky
M:	mkpetch@internode.on.net
S:	Maintained

ARM/TOSA MACHINE SUPPORT
P:	Dmitry Baryshkov
M:	dbaryshkov@gmail.com
P:	Dirk Opfer
M:	dirk@opfer-online.de
S:	Maintained

ARM/PALMTX SUPPORT
P:	Marek Vasut
M:	marek.vasut@gmail.com
W:	http://hackndev.com
S:	Maintained

ARM/PALMZ72 SUPPORT
P:     Sergey Lapin
M:     slapin@ossfans.org
W:     http://hackndev.com
S:     Maintained

ARM/PLEB SUPPORT
P:	Peter Chubb
M:	pleb@gelato.unsw.edu.au
W:	http://www.disy.cse.unsw.edu.au/Hardware/PLEB
S:	Maintained

ARM/PT DIGITAL BOARD PORT
P:	Stefan Eletzhofer
M:	stefan.eletzhofer@eletztrick.de
L:	linux-arm-kernel@lists.arm.linux.org.uk	(subscribers-only)
W:	http://www.arm.linux.org.uk/
S:	Maintained

ARM/RADISYS ENP2611 MACHINE SUPPORT
P:	Lennert Buytenhek
M:	kernel@wantstofly.org
L:	linux-arm-kernel@lists.arm.linux.org.uk (subscribers-only)
S:	Maintained

ARM/SHARK MACHINE SUPPORT
P:	Alexander Schulz
M:	alex@shark-linux.de
W:	http://www.shark-linux.de/shark.html
S:	Maintained

ARM/STRONGARM110 PORT
P:	Russell King
M:	rmk@arm.linux.org.uk
L:	linux-arm-kernel@lists.arm.linux.org.uk	(subscribers-only)
W:	http://www.arm.linux.org.uk/
S:	Maintained

ARM/S3C2410 ARM ARCHITECTURE
P:	Ben Dooks
M:	ben-linux@fluff.org
L:	linux-arm-kernel@lists.arm.linux.org.uk	(subscribers-only)
W:	http://www.fluff.org/ben/linux/
S:	Maintained

ARM/S3C2440 ARM ARCHITECTURE
P:	Ben Dooks
M:	ben-linux@fluff.org
L:	linux-arm-kernel@lists.arm.linux.org.uk	(subscribers-only)
W:	http://www.fluff.org/ben/linux/
S:	Maintained

ARM/TECHNOLOGIC SYSTEMS TS7250 MACHINE SUPPORT
P:	Lennert Buytenhek
M:	kernel@wantstofly.org
L:	linux-arm-kernel@lists.arm.linux.org.uk (subscribers-only)
S:	Maintained

ARM/THECUS N2100 MACHINE SUPPORT
P:	Lennert Buytenhek
M:	kernel@wantstofly.org
L:	linux-arm-kernel@lists.arm.linux.org.uk (subscribers-only)
S:	Maintained

ARPD SUPPORT
P:	Jonathan Layes
L:	netdev@vger.kernel.org
S:	Maintained

ASUS ACPI EXTRAS DRIVER
P:	Corentin Chary
M:	corentincj@iksaif.net
P:	Karol Kozimor
M:	sziwan@users.sourceforge.net
L:	acpi4asus-user@lists.sourceforge.net
W:	http://sourceforge.net/projects/acpi4asus
W:	http://xf.iksaif.net/acpi4asus
S:	Maintained

ASUS ASB100 HARDWARE MONITOR DRIVER
P:	Mark M. Hoffman
M:	mhoffman@lightlink.com
L:	lm-sensors@lm-sensors.org
S:	Maintained

ASUS LAPTOP EXTRAS DRIVER
P:	Corentin Chary
M:	corentincj@iksaif.net
L:	acpi4asus-user@lists.sourceforge.net
W:	http://sourceforge.net/projects/acpi4asus
W:	http://xf.iksaif.net/acpi4asus
S:	Maintained

ASYNCHRONOUS TRANSFERS/TRANSFORMS (IOAT) API
P:	Dan Williams
M:	dan.j.williams@intel.com
P:	Maciej Sosnowski
M:	maciej.sosnowski@intel.com
L:	linux-kernel@vger.kernel.org
W:	http://sourceforge.net/projects/xscaleiop
S:	Supported

ATA OVER ETHERNET (AOE) DRIVER
P:	Ed L. Cashin
M:	ecashin@coraid.com
W:	http://www.coraid.com/support/linux
S:	Supported

ATHEROS ATH5K WIRELESS DRIVER
P:	Jiri Slaby
M:	jirislaby@gmail.com
P:	Nick Kossifidis
M:	mickflemm@gmail.com
P:	Luis R. Rodriguez
M:	mcgrof@gmail.com
P:	Bob Copeland
M:	me@bobcopeland.com
L:	linux-wireless@vger.kernel.org
L:	ath5k-devel@lists.ath5k.org
S:	Maintained

ATHEROS ATH9K WIRELESS DRIVER
P:	Luis R. Rodriguez
M:	lrodriguez@atheros.com
P:	Jouni Malinen
M:	jmalinen@atheros.com
L:	linux-wireless@vger.kernel.org
L:	ath9k-devel@lists.ath9k.org
S:	Supported

ATI_REMOTE2 DRIVER
P:	Ville Syrjala
M:	syrjala@sci.fi
S:	Maintained

ATLX ETHERNET DRIVERS
P:	Jay Cliburn
M:	jcliburn@gmail.com
P:	Chris Snook
M:	csnook@redhat.com
P:	Jie Yang
M:	jie.yang@atheros.com
L:	atl1-devel@lists.sourceforge.net
W:	http://sourceforge.net/projects/atl1
W:	http://atl1.sourceforge.net
S:	Maintained

ATM
P:	Chas Williams
M:	chas@cmf.nrl.navy.mil
L:	linux-atm-general@lists.sourceforge.net (subscribers-only)
W:	http://linux-atm.sourceforge.net
S:	Maintained

ATMEL AT91 MCI DRIVER
P:	Nicolas Ferre
M:	nicolas.ferre@atmel.com
L:	linux-arm-kernel@lists.arm.linux.org.uk (subscribers-only)
W:	http://www.atmel.com/products/AT91/
W:	http://www.at91.com/
S:	Maintained

ATMEL AT91 / AT32 SERIAL DRIVER
P:	Haavard Skinnemoen
M:	hskinnemoen@atmel.com
L:	linux-kernel@vger.kernel.org
S:	Supported

ATMEL LCDFB DRIVER
P:	Nicolas Ferre
M:	nicolas.ferre@atmel.com
L:	linux-fbdev-devel@lists.sourceforge.net (moderated for non-subscribers)
S:	Maintained

ATMEL MACB ETHERNET DRIVER
P:	Haavard Skinnemoen
M:	hskinnemoen@atmel.com
S:	Supported

ATMEL SPI DRIVER
P:	Haavard Skinnemoen
M:	hskinnemoen@atmel.com
S:	Supported

ATMEL USBA UDC DRIVER
P:	Haavard Skinnemoen
M:	hskinnemoen@atmel.com
L:	kernel@avr32linux.org
W:	http://avr32linux.org/twiki/bin/view/Main/AtmelUsbDeviceDriver
S:	Supported

ATMEL WIRELESS DRIVER
P:	Simon Kelley
M:	simon@thekelleys.org.uk
L:	linux-wireless@vger.kernel.org
W:	http://www.thekelleys.org.uk/atmel
W:	http://atmelwlandriver.sourceforge.net/
S:	Maintained

AUDIT SUBSYSTEM
P:	Al Viro
M:	viro@zeniv.linux.org.uk
P:	Eric Paris
M:	eparis@redhat.com
L:	linux-audit@redhat.com (subscribers-only)
W:	http://people.redhat.com/sgrubb/audit/
T:	git git.kernel.org/pub/scm/linux/kernel/git/viro/audit-current.git
S:	Maintained

AUXILIARY DISPLAY DRIVERS
P:	Miguel Ojeda Sandonis
M:	miguel.ojeda.sandonis@gmail.com
L:	linux-kernel@vger.kernel.org
W:	http://miguelojeda.es/auxdisplay.htm
W:	http://jair.lab.fi.uva.es/~migojed/auxdisplay.htm
S:	Maintained

AVR32 ARCHITECTURE
P:	Haavard Skinnemoen
M:	hskinnemoen@atmel.com
W:	http://www.atmel.com/products/AVR32/
W:	http://avr32linux.org/
W:	http://avrfreaks.net/
S:	Supported

AVR32/AT32AP MACHINE SUPPORT
P:	Haavard Skinnemoen
M:	hskinnemoen@atmel.com
S:	Supported

AX.25 NETWORK LAYER
P:	Ralf Baechle
M:	ralf@linux-mips.org
L:	linux-hams@vger.kernel.org
W:	http://www.linux-ax25.org/
S:	Maintained

B43 WIRELESS DRIVER
P:	Michael Buesch
M:	mb@bu3sch.de
P:	Stefano Brivio
M:	stefano.brivio@polimi.it
L:	linux-wireless@vger.kernel.org
W:	http://linuxwireless.org/en/users/Drivers/b43
S:	Maintained

B43LEGACY WIRELESS DRIVER
P:	Larry Finger
M:	Larry.Finger@lwfinger.net
P:	Stefano Brivio
M:	stefano.brivio@polimi.it
L:	linux-wireless@vger.kernel.org
W:	http://linuxwireless.org/en/users/Drivers/b43
S:	Maintained

BACKLIGHT CLASS/SUBSYSTEM
P:	Richard Purdie
M:	rpurdie@rpsys.net
S:	Maintained

BAYCOM/HDLCDRV DRIVERS FOR AX.25
P:	Thomas Sailer
M:	t.sailer@alumni.ethz.ch
L:	linux-hams@vger.kernel.org
W:	http://www.baycom.org/~tom/ham/ham.html
S:	Maintained

BEFS FILE SYSTEM
P:	Sergey S. Kostyliov
M:	rathamahata@php4.ru
L:	linux-kernel@vger.kernel.org
S:	Maintained

BFS FILE SYSTEM
P:	Tigran A. Aivazian
M:	tigran@aivazian.fsnet.co.uk
L:	linux-kernel@vger.kernel.org
S:	Maintained

BLACKFIN ARCHITECTURE
P:	Bryan Wu
M:	cooloney@kernel.org
L:	uclinux-dist-devel@blackfin.uclinux.org (subscribers-only)
W:	http://blackfin.uclinux.org
S:	Supported

BLACKFIN EMAC DRIVER
P:	Bryan Wu
M:	cooloney@kernel.org
L:	uclinux-dist-devel@blackfin.uclinux.org (subscribers-only)
W:	http://blackfin.uclinux.org
S:	Supported

BLACKFIN RTC DRIVER
P:	Mike Frysinger
M:	vapier.adi@gmail.com
L:	uclinux-dist-devel@blackfin.uclinux.org (subscribers-only)
W:	http://blackfin.uclinux.org
S:	Supported

BLACKFIN SERIAL DRIVER
P:	Sonic Zhang
M:	sonic.zhang@analog.com
L:	uclinux-dist-devel@blackfin.uclinux.org (subscribers-only)
W:	http://blackfin.uclinux.org
S:	Supported

BLACKFIN WATCHDOG DRIVER
P:	Mike Frysinger
M:	vapier.adi@gmail.com
L:	uclinux-dist-devel@blackfin.uclinux.org (subscribers-only)
W:	http://blackfin.uclinux.org
S:	Supported

BLACKFIN I2C TWI DRIVER
P:	Sonic Zhang
M:	sonic.zhang@analog.com
L:	uclinux-dist-devel@blackfin.uclinux.org (subscribers-only)
W:	http://blackfin.uclinux.org/
S:	Supported

BLOCK LAYER
P:	Jens Axboe
M:	axboe@kernel.dk
L:	linux-kernel@vger.kernel.org
T:	git kernel.org:/pub/scm/linux/kernel/git/axboe/linux-2.6-block.git
S:	Maintained

BLOCK2MTD DRIVER
P:	Joern Engel
M:	joern@lazybastard.org
L:	linux-mtd@lists.infradead.org
S:	Maintained

BLUETOOTH DRIVERS
P:	Marcel Holtmann
M:	marcel@holtmann.org
L:	linux-bluetooth@vger.kernel.org
W:	http://www.bluez.org/
S:	Maintained

BLUETOOTH SUBSYSTEM
P:	Marcel Holtmann
M:	marcel@holtmann.org
L:	linux-bluetooth@vger.kernel.org
W:	http://www.bluez.org/
T:	git kernel.org:/pub/scm/linux/kernel/git/holtmann/bluetooth-2.6.git
S:	Maintained

BONDING DRIVER
P:	Jay Vosburgh
M:	fubar@us.ibm.com
L:	bonding-devel@lists.sourceforge.net
W:	http://sourceforge.net/projects/bonding/
S:	Supported

BROADCOM B44 10/100 ETHERNET DRIVER
P:	Gary Zambrano
M:	zambrano@broadcom.com
L:	netdev@vger.kernel.org
S:	Supported

BROADCOM BNX2 GIGABIT ETHERNET DRIVER
P:	Michael Chan
M:	mchan@broadcom.com
L:	netdev@vger.kernel.org
S:	Supported

BROADCOM BNX2X 10 GIGABIT ETHERNET DRIVER
P:	Eilon Greenstein
M:	eilong@broadcom.com
L:	netdev@vger.kernel.org
S:	Supported

BROADCOM TG3 GIGABIT ETHERNET DRIVER
P:	Michael Chan
M:	mchan@broadcom.com
L:	netdev@vger.kernel.org
S:	Supported

BSG (block layer generic sg v4 driver)
P:	FUJITA Tomonori
M:	fujita.tomonori@lab.ntt.co.jp
L:	linux-scsi@vger.kernel.org
S:	Supported

BT8XXGPIO DRIVER
P:	Michael Buesch
M:	mb@bu3sch.de
W:	http://bu3sch.de/btgpio.php
S:	Maintained

BTTV VIDEO4LINUX DRIVER
P:	Mauro Carvalho Chehab
M:	mchehab@infradead.org
M:	v4l-dvb-maintainer@linuxtv.org
L:	video4linux-list@redhat.com
W:	http://linuxtv.org
T:	git kernel.org:/pub/scm/linux/kernel/git/mchehab/v4l-dvb.git
S:	Maintained

CAFE CMOS INTEGRATED CAMERA CONTROLLER DRIVER
P:	Jonathan Corbet
M:	corbet@lwn.net
L:	video4linux-list@redhat.com
S:	Maintained

CALGARY x86-64 IOMMU
P:	Muli Ben-Yehuda
M:	muli@il.ibm.com
P:	Jon D. Mason
M:	jdmason@kudzu.us
L:	linux-kernel@vger.kernel.org
L:	discuss@x86-64.org
S:	Maintained

CAN NETWORK LAYER
P:	Urs Thuermann
M:	urs.thuermann@volkswagen.de
P:	Oliver Hartkopp
M:	oliver.hartkopp@volkswagen.de
L:	socketcan-core@lists.berlios.de (subscribers-only)
W:	http://developer.berlios.de/projects/socketcan/
S:	Maintained

CELL BROADBAND ENGINE ARCHITECTURE
P:	Arnd Bergmann
M:	arnd@arndb.de
L:	linuxppc-dev@ozlabs.org
L:	cbe-oss-dev@ozlabs.org
W:	http://www.ibm.com/developerworks/power/cell/
S:	Supported

CERTIFIED WIRELESS USB (WUSB) SUBSYSTEM:
P:	David Vrabel
M:	david.vrabel@csr.com
L:	linux-usb@vger.kernel.org
S:	Supported

CFAG12864B LCD DRIVER
P:	Miguel Ojeda Sandonis
M:	miguel.ojeda.sandonis@gmail.com
L:	linux-kernel@vger.kernel.org
W:	http://miguelojeda.es/auxdisplay.htm
W:	http://jair.lab.fi.uva.es/~migojed/auxdisplay.htm
S:	Maintained

CFAG12864BFB LCD FRAMEBUFFER DRIVER
P:	Miguel Ojeda Sandonis
M:	miguel.ojeda.sandonis@gmail.com
L:	linux-kernel@vger.kernel.org
W:	http://miguelojeda.es/auxdisplay.htm
W:	http://jair.lab.fi.uva.es/~migojed/auxdisplay.htm
S:	Maintained

CFG80211 and NL80211
P:	Johannes Berg
M:	johannes@sipsolutions.net
L:	linux-wireless@vger.kernel.org
S:	Maintained

CHECKPATCH
P:	Andy Whitcroft
M:	apw@shadowen.org
P:	Randy Dunlap
M:	rdunlap@xenotime.net
P:	Joel Schopp
M:	jschopp@austin.ibm.com
S:	Supported

CISCO 10G ETHERNET DRIVER
P:	Scott Feldman
M:	scofeldm@cisco.com
P:	Joe Eykholt
M:	jeykholt@cisco.com
S:	Supported

CIRRUS LOGIC EP93XX ETHERNET DRIVER
P:	Lennert Buytenhek
M:	kernel@wantstofly.org
L:	netdev@vger.kernel.org
S:	Maintained

CIRRUS LOGIC EP93XX OHCI USB HOST DRIVER
P:	Lennert Buytenhek
M:	kernel@wantstofly.org
L:	linux-usb@vger.kernel.org
S:	Maintained

CIRRUS LOGIC CS4270 SOUND DRIVER
P:	Timur Tabi
M:	timur@freescale.com
L:	alsa-devel@alsa-project.org
S:	Supported

CIRRUS LOGIC CS4280/CS461x SOUNDDRIVER
P:	Cirrus Logic Corporation (kernel 2.2 driver)
M:	Cirrus Logic Corporation, Thomas Woller <twoller@crystal.cirrus.com>
P:	Nils Faerber (port to kernel 2.4)
M:	Nils Faerber <nils@kernelconcepts.de>
S:	Maintained

CODA FILE SYSTEM
P:	Jan Harkes
M:	jaharkes@cs.cmu.edu
M:	coda@cs.cmu.edu
L:	codalist@coda.cs.cmu.edu
W:	http://www.coda.cs.cmu.edu/
S:	Maintained

COMMON INTERNET FILE SYSTEM (CIFS)
P:	Steve French
M:	sfrench@samba.org
L:	linux-cifs-client@lists.samba.org
L:	samba-technical@lists.samba.org
W:	http://linux-cifs.samba.org/
T:	git kernel.org:/pub/scm/linux/kernel/git/sfrench/cifs-2.6.git
S:	Supported

COMPACTPCI HOTPLUG CORE
P:	Scott Murray
M:	scottm@somanetworks.com
M:	scott@spiteful.org
L:	linux-pci@vger.kernel.org
S:	Supported

COMPACTPCI HOTPLUG ZIATECH ZT5550 DRIVER
P:	Scott Murray
M:	scottm@somanetworks.com
M:	scott@spiteful.org
L:	linux-pci@vger.kernel.org
S:	Supported

COMPACTPCI HOTPLUG GENERIC DRIVER
P:	Scott Murray
M:	scottm@somanetworks.com
M:	scott@spiteful.org
L:	linux-pci@vger.kernel.org
S:	Supported

COMPAL LAPTOP SUPPORT
P:	Cezary Jackiewicz
M:	cezary.jackiewicz@gmail.com
S:	Maintained

COMPUTONE INTELLIPORT MULTIPORT CARD
P:	Michael H. Warfield
M:	mhw@wittsend.com
W:	http://www.wittsend.com/computone.html
S:	Maintained

CONEXANT ACCESSRUNNER USB DRIVER
P:	Simon Arlott
M:	cxacru@fire.lp0.eu
L:	accessrunner-general@lists.sourceforge.net
W:	http://accessrunner.sourceforge.net/
S:	Maintained

CONFIGFS
P:	Joel Becker
M:	joel.becker@oracle.com
L:	linux-kernel@vger.kernel.org
S:	Supported

CONTROL GROUPS (CGROUPS)
P:	Paul Menage
M:	menage@google.com
L:	containers@lists.linux-foundation.org
S:	Maintained

CORETEMP HARDWARE MONITORING DRIVER
P:	Rudolf Marek
M:	r.marek@assembler.cz
L:	lm-sensors@lm-sensors.org
S:	Maintained

COSA/SRP SYNC SERIAL DRIVER
P:	Jan "Yenya" Kasprzak
M:	kas@fi.muni.cz
W:	http://www.fi.muni.cz/~kas/cosa/
S:	Maintained

CPU FREQUENCY DRIVERS
P:	Dave Jones
M:	davej@redhat.com
L:	cpufreq@vger.kernel.org
W:	http://www.codemonkey.org.uk/projects/cpufreq/
T:	git kernel.org/pub/scm/linux/kernel/git/davej/cpufreq.git
S:	Maintained

CPUID/MSR DRIVER
P:	H. Peter Anvin
M:	hpa@zytor.com
S:	Maintained

CPUSETS
P:	Paul Menage
M:	menage@google.com
L:	linux-kernel@vger.kernel.org
W:	http://www.bullopensource.org/cpuset/
W:	http://oss.sgi.com/projects/cpusets/
S:	Supported

CRAMFS FILESYSTEM
W:	http://sourceforge.net/projects/cramfs/
S:	Orphan

CRIS PORT
P:	Mikael Starvik
M:	starvik@axis.com
P:	Jesper Nilsson
M:	jesper.nilsson@axis.com
L:	dev-etrax@axis.com
W:	http://developer.axis.com
S:	Maintained

CRYPTO API
P:	Herbert Xu
M:	herbert@gondor.apana.org.au
P:	David S. Miller
M:	davem@davemloft.net
L:	linux-crypto@vger.kernel.org
T:	git kernel.org:/pub/scm/linux/kernel/git/herbert/crypto-2.6.git
S:	Maintained

CS5535 Audio ALSA driver
P:	Jaya Kumar
M:	jayakumar.alsa@gmail.com
S:	Maintained

CX18 VIDEO4LINUX DRIVER
P:	Hans Verkuil, Andy Walls
M:	hverkuil@xs4all.nl, awalls@radix.net
L:	ivtv-devel@ivtvdriver.org
L:	ivtv-users@ivtvdriver.org
L:	video4linux-list@redhat.com
W:	http://linuxtv.org
S:	Maintained

CXGB3 ETHERNET DRIVER (CXGB3)
P:	Divy Le Ray
M:	divy@chelsio.com
L:	netdev@vger.kernel.org
W:	http://www.chelsio.com
S:	Supported

CXGB3 IWARP RNIC DRIVER (IW_CXGB3)
P:	Steve Wise
M:	swise@chelsio.com
L:	general@lists.openfabrics.org
W:	http://www.openfabrics.org
S:	Supported

CYBERPRO FB DRIVER
P:	Russell King
M:	rmk@arm.linux.org.uk
W:	http://www.arm.linux.org.uk/
S:	Maintained

CYBLAFB FRAMEBUFFER DRIVER
P:	Knut Petersen
M:	Knut_Petersen@t-online.de
L:	linux-fbdev-devel@lists.sourceforge.net (moderated for non-subscribers)
S:	Maintained

CYCLADES 2X SYNC CARD DRIVER
P:	Arnaldo Carvalho de Melo
M:	acme@ghostprotocols.net
W:	http://oops.ghostprotocols.net:81/blog
S:	Maintained

CYCLADES ASYNC MUX DRIVER
W:	http://www.cyclades.com/
S:	Orphan

CYCLADES PC300 DRIVER
W:	http://www.cyclades.com/
S:	Orphan

DAMA SLAVE for AX.25
P:	Joerg Reuter
M:	jreuter@yaina.de
W:	http://yaina.de/jreuter/
W:	http://www.qsl.net/dl1bke/
L:	linux-hams@vger.kernel.org
S:	Maintained

DAVICOM FAST ETHERNET (DMFE) NETWORK DRIVER
P:	Tobias Ringstrom
M:	tori@unhappy.mine.nu
L:	netdev@vger.kernel.org
S:	Maintained

DC390/AM53C974 SCSI driver
P:	Kurt Garloff
M:	garloff@suse.de
W:	http://www.garloff.de/kurt/linux/dc390/
P:	Guennadi Liakhovetski
M:	g.liakhovetski@gmx.de
S:	Maintained

DC395x SCSI driver
P:	Oliver Neukum
M:	oliver@neukum.name
P:	Ali Akcaagac
M:	aliakc@web.de
P:	Jamie Lenehan
M:	lenehan@twibble.org
W:	http://twibble.org/dist/dc395x/
L:	dc395x@twibble.org
L:	http://lists.twibble.org/mailman/listinfo/dc395x/
S:	Maintained

DCCP PROTOCOL
P:	Arnaldo Carvalho de Melo
M:	acme@ghostprotocols.net
L:	dccp@vger.kernel.org
W:	http://linux-net.osdl.org/index.php/DCCP
S:	Maintained

DECnet NETWORK LAYER
P:	Christine Caulfield
M:	christine.caulfield@googlemail.com
W:	http://linux-decnet.sourceforge.net
L:	linux-decnet-user@lists.sourceforge.net
S:	Maintained

DEFXX FDDI NETWORK DRIVER
P:	Maciej W. Rozycki
M:	macro@linux-mips.org
S:	Maintained

DELL LAPTOP SMM DRIVER
P:	Massimo Dal Zotto
M:	dz@debian.org
W:	http://www.debian.org/~dz/i8k/
S:	Maintained

DELL SYSTEMS MANAGEMENT BASE DRIVER (dcdbas)
P:	Doug Warzecha
M:	Douglas_Warzecha@dell.com
S:	Maintained

DEVICE NUMBER REGISTRY
P:	Torben Mathiasen
M:	device@lanana.org
W:	http://lanana.org/docs/device-list/index.html
L:	linux-kernel@vger.kernel.org
S:	Maintained

DEVICE-MAPPER  (LVM)
P:	Alasdair Kergon
L:	dm-devel@redhat.com
W:	http://sources.redhat.com/dm
S:	Maintained

DIGI INTL. EPCA DRIVER
P:	Digi International, Inc
M:	Eng.Linux@digi.com
L:	Eng.Linux@digi.com
W:	http://www.digi.com
S:	Orphan

DIRECTORY NOTIFICATION (DNOTIFY)
P:	Stephen Rothwell
M:	sfr@canb.auug.org.au
L:	linux-kernel@vger.kernel.org
S:	Supported

DISK GEOMETRY AND PARTITION HANDLING
P:	Andries Brouwer
M:	aeb@cwi.nl
W:	http://www.win.tue.nl/~aeb/linux/Large-Disk.html
W:	http://www.win.tue.nl/~aeb/linux/zip/zip-1.html
W:	http://www.win.tue.nl/~aeb/partitions/partition_types-1.html
S:	Maintained

DISKQUOTA
P:	Jan Kara
M:	jack@suse.cz
L:	linux-kernel@vger.kernel.org
S:	Maintained

DISTRIBUTED LOCK MANAGER (DLM)
P:	Christine Caulfield
M:	ccaulfie@redhat.com
P:	David Teigland
M:	teigland@redhat.com
L:	cluster-devel@redhat.com
W:	http://sources.redhat.com/cluster/
T:	git kernel.org:/pub/scm/linux/kernel/git/teigland/dlm.git
S:	Supported

DMA GENERIC OFFLOAD ENGINE SUBSYSTEM
P:	Maciej Sosnowski
M:	maciej.sosnowski@intel.com
P:	Dan Williams
M:	dan.j.williams@intel.com
L:	linux-kernel@vger.kernel.org
S:	Supported

DME1737 HARDWARE MONITOR DRIVER
P:	Juerg Haefliger
M:	juergh@gmail.com
L:	lm-sensors@lm-sensors.org
S:	Maintained

DOCBOOK FOR DOCUMENTATION
P:	Randy Dunlap
M:	rdunlap@xenotime.net
S:	Maintained

DOCKING STATION DRIVER
P:	Shaohua Li
M:	shaohua.li@intel.com
L:	linux-acpi@vger.kernel.org
S:	Supported

DOCUMENTATION (/Documentation directory)
P:	Michael Kerrisk
M:	mtk.manpages@gmail.com
P:	Randy Dunlap
M:	rdunlap@xenotime.net
L:	linux-doc@vger.kernel.org
S:	Maintained

DOUBLETALK DRIVER
P:	James R. Van Zandt
M:	jrv@vanzandt.mv.com
L:	blinux-list@redhat.com
S:	Maintained

DPT_I2O SCSI RAID DRIVER
P:	Adaptec OEM Raid Solutions
M:	aacraid@adaptec.com
L:	linux-scsi@vger.kernel.org
W:	http://www.adaptec.com/
S:	Maintained

DRIVER CORE, KOBJECTS, AND SYSFS
P:	Greg Kroah-Hartman
M:	gregkh@suse.de
L:	linux-kernel@vger.kernel.org
T:	quilt kernel.org/pub/linux/kernel/people/gregkh/gregkh-2.6/
S:	Supported

DRM DRIVERS
P:	David Airlie
M:	airlied@linux.ie
L:	dri-devel@lists.sourceforge.net
T:	git kernel.org:/pub/scm/linux/kernel/git/airlied/drm-2.6.git
S:	Maintained

DSCC4 DRIVER
P:	Francois Romieu
M:	romieu@fr.zoreil.com
L:	netdev@vger.kernel.org
S:	Maintained

DVB SUBSYSTEM AND DRIVERS
P:	LinuxTV.org Project
M:	v4l-dvb-maintainer@linuxtv.org
L:	linux-dvb@linuxtv.org (subscription required)
W:	http://linuxtv.org/
T:	git kernel.org:/pub/scm/linux/kernel/git/mchehab/v4l-dvb.git
S:	Maintained

DZ DECSTATION DZ11 SERIAL DRIVER
P:	Maciej W. Rozycki
M:	macro@linux-mips.org
S:	Maintained

EATA-DMA SCSI DRIVER
P:	Michael Neuffer
L:	linux-eata@i-connect.net, linux-scsi@vger.kernel.org
S:	Maintained

EATA ISA/EISA/PCI SCSI DRIVER
P:	Dario Ballabio
M:	ballabio_dario@emc.com
L:	linux-scsi@vger.kernel.org
S:	Maintained

EATA-PIO SCSI DRIVER
P:	Michael Neuffer
M:	mike@i-Connect.Net
L:	linux-eata@i-connect.net, linux-scsi@vger.kernel.org
S:	Maintained

EBTABLES
P:	Bart De Schuymer
M:	bart.de.schuymer@pandora.be
L:	ebtables-user@lists.sourceforge.net
L:	ebtables-devel@lists.sourceforge.net
W:	http://ebtables.sourceforge.net/
S:	Maintained

ECRYPT FILE SYSTEM
P:	Mike Halcrow, Phillip Hellewell
M:	mhalcrow@us.ibm.com, phillip@hellewell.homeip.net
L:	ecryptfs-devel@lists.sourceforge.net
W:	http://ecryptfs.sourceforge.net/
S:	Supported

EDAC-CORE
P:	Doug Thompson
M:	dougthompson@xmission.com
L:	bluesmoke-devel@lists.sourceforge.net
W:	bluesmoke.sourceforge.net
S:	Supported

EDAC-E752X
P:	Mark Gross
P:	Doug Thompson
M:	mark.gross@intel.com
M:	dougthompson@xmission.com
L:	bluesmoke-devel@lists.sourceforge.net
W:	bluesmoke.sourceforge.net
S:	Maintained

EDAC-E7XXX
P:	Doug Thompson
M:	dougthompson@xmission.com
L:	bluesmoke-devel@lists.sourceforge.net
W:	bluesmoke.sourceforge.net
S:	Maintained

EDAC-I82443BXGX
P:	Tim Small
M:	tim@buttersideup.com
L:	bluesmoke-devel@lists.sourceforge.net
W:	bluesmoke.sourceforge.net
S:	Maintained

EDAC-I3000
P:	Jason Uhlenkott
M:	juhlenko@akamai.com
L:	bluesmoke-devel@lists.sourceforge.net
W:	bluesmoke.sourceforge.net
S:	Maintained

EDAC-I5000
P:	Doug Thompson
M:	dougthompson@xmission.com
L:	bluesmoke-devel@lists.sourceforge.net
W:	bluesmoke.sourceforge.net
S:	Maintained

EDAC-I82975X
P:	Ranganathan Desikan
P:	Arvind R.
M:	rdesikan@jetzbroadband.com
M:	arvind@acarlab.com
L:	bluesmoke-devel@lists.sourceforge.net
W:	bluesmoke.sourceforge.net
S:	Maintained

EDAC-PASEMI
P:	Egor Martovetsky
M:	egor@pasemi.com
L:	bluesmoke-devel@lists.sourceforge.net
W:	bluesmoke.sourceforge.net
S:	Maintained

EDAC-R82600
P:	Tim Small
M:	tim@buttersideup.com
L:	bluesmoke-devel@lists.sourceforge.net
W:	bluesmoke.sourceforge.net
S:	Maintained

EEEPC LAPTOP EXTRAS DRIVER
P:	Corentin Chary
M:	corentincj@iksaif.net
L:	acpi4asus-user@lists.sourceforge.net
W:	http://sourceforge.net/projects/acpi4asus
S:	Maintained

EEPRO100 NETWORK DRIVER
P:	Andrey V. Savochkin
M:	saw@saw.sw.com.sg
S:	Maintained

EFS FILESYSTEM
W:	http://aeschi.ch.eu.org/efs/
S:	Orphan

EHCA (IBM GX bus InfiniBand adapter) DRIVER
P:	Hoang-Nam Nguyen
M:	hnguyen@de.ibm.com
P:	Christoph Raisch
M:	raisch@de.ibm.com
L:	general@lists.openfabrics.org
S:	Supported

EMBEDDED LINUX
P:	Paul Gortmaker
M:	paul.gortmaker@windriver.com
P:	David Woodhouse
M:	dwmw2@infradead.org
L:	linux-embedded@vger.kernel.org
S:	Maintained

EMULEX LPFC FC SCSI DRIVER
P:	James Smart
M:	james.smart@emulex.com
L:	linux-scsi@vger.kernel.org
W:	http://sourceforge.net/projects/lpfcxxxx
S:	Supported

EPSON 1355 FRAMEBUFFER DRIVER
P:	Christopher Hoover
M:	ch@murgatroid.com, ch@hpl.hp.com
S:	Maintained

EPSON S1D13XXX FRAMEBUFFER DRIVER
P:	Kristoffer Ericson
M:	kristoffer.ericson@gmail.com
S:	Maintained

ETHEREXPRESS-16 NETWORK DRIVER
P:	Philip Blundell
M:	philb@gnu.org
L:	netdev@vger.kernel.org
S:	Maintained

ETHERNET BRIDGE
P:	Stephen Hemminger
M:	shemminger@linux-foundation.org
L:	bridge@lists.linux-foundation.org
W:	http://www.linux-foundation.org/en/Net:Bridge
S:	Maintained

ETHERTEAM 16I DRIVER
P:	Mika Kuoppala
M:	miku@iki.fi
S:	Maintained

EXT2 FILE SYSTEM
L:	linux-ext4@vger.kernel.org
S:	Maintained

EXT3 FILE SYSTEM
P:	Stephen Tweedie, Andrew Morton
M:	sct@redhat.com, akpm@linux-foundation.org, adilger@sun.com
L:	linux-ext4@vger.kernel.org
S:	Maintained

EXT4 FILE SYSTEM
P:	Theodore Ts'o
M:	tytso@mit.edu, adilger@sun.com
L:	linux-ext4@vger.kernel.org
W:	http://ext4.wiki.kernel.org
S:	Maintained

F71805F HARDWARE MONITORING DRIVER
P:	Jean Delvare
M:	khali@linux-fr.org
L:	lm-sensors@lm-sensors.org
S:	Maintained

FARSYNC SYNCHRONOUS DRIVER
P:	Kevin Curtis
M:	kevin.curtis@farsite.co.uk
W:	http://www.farsite.co.uk/
S:	Supported

FAULT INJECTION SUPPORT
P:	Akinobu Mita
M:	akinobu.mita@gmail.com
S:	Supported

FILE LOCKING (flock() and fcntl()/lockf())
P:	Matthew Wilcox
M:	matthew@wil.cx
L:	linux-fsdevel@vger.kernel.org
S:	Maintained

FILESYSTEMS (VFS and infrastructure)
P:	Alexander Viro
M:	viro@zeniv.linux.org.uk
L:	linux-fsdevel@vger.kernel.org
S:	Maintained
<<<<<<< HEAD
=======

FIREWIRE SUBSYSTEM (drivers/firewire, <linux/firewire*.h>)
P:	Kristian Hoegsberg, Stefan Richter
M:	krh@redhat.com, stefanr@s5r6.in-berlin.de
L:	linux1394-devel@lists.sourceforge.net
W:	http://www.linux1394.org/
T:	git kernel.org:/pub/scm/linux/kernel/git/ieee1394/linux1394-2.6.git
S:	Maintained

FIRMWARE LOADER (request_firmware)
L:	linux-kernel@vger.kernel.org
S:	Orphan

FPU EMULATOR
P:	Bill Metzenthen
M:	billm@suburbia.net
W:	http://suburbia.net/~billm/floating-point/emulator/
S:	Maintained

FRAME RELAY DLCI/FRAD (Sangoma drivers too)
P:	Mike McLagan
M:	mike.mclagan@linux.org
L:	netdev@vger.kernel.org
S:	Maintained

FRAMEBUFFER LAYER
P:	Antonino Daplas
M:	adaplas@gmail.com
L:	linux-fbdev-devel@lists.sourceforge.net (moderated for non-subscribers)
W:	http://linux-fbdev.sourceforge.net/
S:	Maintained

FREESCALE DMA DRIVER
P:	Li Yang
M:	leoli@freescale.com
P:	Zhang Wei
M:	zw@zh-kernel.org
L:	linuxppc-embedded@ozlabs.org
L:	linux-kernel@vger.kernel.org
S:	Maintained
>>>>>>> c07f62e5

FIREWIRE SUBSYSTEM (drivers/firewire, <linux/firewire*.h>)
P:	Kristian Hoegsberg, Stefan Richter
M:	krh@redhat.com, stefanr@s5r6.in-berlin.de
L:	linux1394-devel@lists.sourceforge.net
W:	http://www.linux1394.org/
T:	git kernel.org:/pub/scm/linux/kernel/git/ieee1394/linux1394-2.6.git
S:	Maintained

FIRMWARE LOADER (request_firmware)
L:	linux-kernel@vger.kernel.org
S:	Orphan

FPU EMULATOR
P:	Bill Metzenthen
M:	billm@suburbia.net
W:	http://suburbia.net/~billm/floating-point/emulator/
S:	Maintained

FRAME RELAY DLCI/FRAD (Sangoma drivers too)
P:	Mike McLagan
M:	mike.mclagan@linux.org
L:	netdev@vger.kernel.org
S:	Maintained

FRAMEBUFFER LAYER
P:	Antonino Daplas
M:	adaplas@gmail.com
L:	linux-fbdev-devel@lists.sourceforge.net (moderated for non-subscribers)
W:	http://linux-fbdev.sourceforge.net/
S:	Maintained

FREESCALE DMA DRIVER
P:	Li Yang
M:	leoli@freescale.com
P:	Zhang Wei
M:	zw@zh-kernel.org
L:	linuxppc-embedded@ozlabs.org
L:	linux-kernel@vger.kernel.org
S:	Maintained

FREESCALE I2C CPM DRIVER
P:	Jochen Friedrich
M:	jochen@scram.de
L:	linuxppc-dev@ozlabs.org
L:	linux-i2c@vger.kernel.org
S:	Maintained

FREESCALE SOC FS_ENET DRIVER
P:	Pantelis Antoniou
M:	pantelis.antoniou@gmail.com
P:	Vitaly Bordug
M:	vbordug@ru.mvista.com
L:	linuxppc-dev@ozlabs.org
L:	netdev@vger.kernel.org
S:	Maintained

FREESCALE QUICC ENGINE LIBRARY
P:	Timur Tabi
M:	timur@freescale.com
L:	linuxppc-dev@ozlabs.org
S:	Supported

FREESCALE HIGHSPEED USB DEVICE DRIVER
P:	Li Yang
M:	leoli@freescale.com
L:	linux-usb@vger.kernel.org
L:	linuxppc-dev@ozlabs.org
S:	Maintained

FREESCALE QUICC ENGINE UCC ETHERNET DRIVER
P:	Li Yang
M:	leoli@freescale.com
L:	netdev@vger.kernel.org
L:	linuxppc-dev@ozlabs.org
S:	Maintained

FREESCALE QUICC ENGINE UCC UART DRIVER
P:	Timur Tabi
M:	timur@freescale.com
L:	linuxppc-dev@ozlabs.org
S:	Supported

FREESCALE SOC SOUND DRIVERS
P:	Timur Tabi
M:	timur@freescale.com
L:	alsa-devel@alsa-project.org
L:	linuxppc-dev@ozlabs.org
S:	Supported

FREEVXFS FILESYSTEM
P:	Christoph Hellwig
M:	hch@infradead.org
W:	ftp://ftp.openlinux.org/pub/people/hch/vxfs
S:	Maintained

FTRACE
P:	Steven Rostedt
M:	rostedt@goodmis.org
S:	Maintained

FUJITSU FR-V (FRV) PORT
P:	David Howells
M:	dhowells@redhat.com
S:	Maintained

FUJITSU LAPTOP EXTRAS
P:	Jonathan Woithe
M:	jwoithe@physics.adelaide.edu.au
L:	linux-acpi@vger.kernel.org
S:	Maintained

FUSE: FILESYSTEM IN USERSPACE
P:	Miklos Szeredi
M:	miklos@szeredi.hu
L:	fuse-devel@lists.sourceforge.net
W:	http://fuse.sourceforge.net/
S:	Maintained

FUTURE DOMAIN TMC-16x0 SCSI DRIVER (16-bit)
P:	Rik Faith
M:	faith@cs.unc.edu
L:	linux-scsi@vger.kernel.org
S:	Odd Fixes (e.g., new signatures)

GDT SCSI DISK ARRAY CONTROLLER DRIVER
P:	Achim Leubner
M:	achim_leubner@adaptec.com
L:	linux-scsi@vger.kernel.org
W:	http://www.icp-vortex.com/
S:	Supported

GENERIC GPIO I2C DRIVER
P:	Haavard Skinnemoen
M:	hskinnemoen@atmel.com
S:	Supported

GENERIC HDLC DRIVER, N2, C101, PCI200SYN and WANXL DRIVERS
P:	Krzysztof Halasa
M:	khc@pm.waw.pl
W:	http://www.kernel.org/pub/linux/utils/net/hdlc/
S:	Maintained

GFS2 FILE SYSTEM
P:	Steven Whitehouse
M:	swhiteho@redhat.com
L:	cluster-devel@redhat.com
W:	http://sources.redhat.com/cluster/
T:	git kernel.org:/pub/scm/linux/kernel/git/steve/gfs2-2.6-fixes.git
T:	git kernel.org:/pub/scm/linux/kernel/git/steve/gfs2-2.6-nmw.git
S:	Supported

GIGASET ISDN DRIVERS
P:	Hansjoerg Lipp
M:	hjlipp@web.de
P:	Tilman Schmidt
M:	tilman@imap.cc
L:	gigaset307x-common@lists.sourceforge.net
W:	http://gigaset307x.sourceforge.net/
S:	Maintained

HARD DRIVE ACTIVE PROTECTION SYSTEM (HDAPS) DRIVER
P:	Robert Love
M:	rlove@rlove.org
M:	linux-kernel@vger.kernel.org
W:	http://www.kernel.org/pub/linux/kernel/people/rml/hdaps/
S:	Maintained

<<<<<<< HEAD
=======
GSPCA FINEPIX SUBDRIVER
P:	Frank Zago
M:	frank@zago.net
L:	video4linux-list@redhat.com
S:	Maintained

GSPCA M5602 SUBDRIVER
P:	Erik Andren
M:	erik.andren@gmail.com
L:	video4linux-list@redhat.com
S:	Maintained

GSPCA PAC207 SONIXB SUBDRIVER
P:	Hans de Goede
M:	hdegoede@redhat.com
L:	video4linux-list@redhat.com
S:	Maintained

GSPCA T613 SUBDRIVER
P:	Leandro Costantino
M:	lcostantino@gmail.com
L:	video4linux-list@redhat.com
S:	Maintained

GSPCA USB WEBCAM DRIVER
P:	Jean-Francois Moine
M:	moinejf@free.fr
W:	http://moinejf.free.fr
L:	video4linux-list@redhat.com
S:	Maintained

>>>>>>> c07f62e5
HARDWARE MONITORING
L:	lm-sensors@lm-sensors.org
W:	http://www.lm-sensors.org/
S:	Orphan

HARDWARE RANDOM NUMBER GENERATOR CORE
S:	Orphan

HARMONY SOUND DRIVER
P:	Kyle McMartin
M:	kyle@mcmartin.ca
L:	linux-parisc@vger.kernel.org
S:	Maintained

HAYES ESP SERIAL DRIVER
P:	Andrew J. Robinson
M:	arobinso@nyx.net
L:	linux-kernel@vger.kernel.org
W:	http://www.nyx.net/~arobinso
S:	Maintained

HEWLETT-PACKARD FIBRE CHANNEL 64-bit/66MHz PCI non-intelligent HBA
P:	Chirag Kantharia
M:	chirag.kantharia@hp.com
L:	iss_storagedev@hp.com
S:	Maintained

HEWLETT-PACKARD SMART2 RAID DRIVER
P:	Chirag Kantharia
M:	chirag.kantharia@hp.com
L:	iss_storagedev@hp.com
S:	Maintained

HEWLETT-PACKARD SMART CISS RAID DRIVER (cciss)
P:	Mike Miller
M:	mike.miller@hp.com
L:	iss_storagedev@hp.com
S:	Supported

HFS FILESYSTEM
P:	Roman Zippel
M:	zippel@linux-m68k.org
L:	linux-kernel@vger.kernel.org
S:	Maintained

HGA FRAMEBUFFER DRIVER
P:	Ferenc Bakonyi
M:	fero@drama.obuda.kando.hu
L:	linux-nvidia@lists.surfsouth.com
W:	http://drama.obuda.kando.hu/~fero/cgi-bin/hgafb.shtml
S:	Maintained

HIBERNATION (aka Software Suspend, aka swsusp)
P:	Pavel Machek
M:	pavel@suse.cz
P:	Rafael J. Wysocki
M:	rjw@sisk.pl
L:	linux-pm@lists.linux-foundation.org
S:	Supported

HID CORE LAYER
P:	Jiri Kosina
M:	jkosina@suse.cz
L:	linux-input@vger.kernel.org
T:	git kernel.org:/pub/scm/linux/kernel/git/jikos/hid.git
S:	Maintained

HIGH-RESOLUTION TIMERS, CLOCKEVENTS, DYNTICKS
P:	Thomas Gleixner
M:	tglx@linutronix.de
L:	linux-kernel@vger.kernel.org
S:	Maintained

HIGH-SPEED SCC DRIVER FOR AX.25
P:	Klaus Kudielka
M:	klaus.kudielka@ieee.org
L:	linux-hams@vger.kernel.org
W:	http://www.nt.tuwien.ac.at/~kkudielk/Linux/
S:	Maintained

HIGHPOINT ROCKETRAID 3xxx RAID DRIVER
P:	HighPoint Linux Team
M:	linux@highpoint-tech.com
W:	http://www.highpoint-tech.com
S:	Supported

HIPPI
P:	Jes Sorensen
M:	jes@trained-monkey.org
L:	linux-hippi@sunsite.dk
S:	Maintained

HOST AP DRIVER
P:	Jouni Malinen
M:	j@w1.fi
L:	hostap@shmoo.com (subscribers-only)
L:	linux-wireless@vger.kernel.org
W:	http://hostap.epitest.fi/
S:	Maintained

HP COMPAQ TC1100 TABLET WMI EXTRAS DRIVER
P:	Carlos Corbacho
M:	carlos@strangeworlds.co.uk
S:	Odd Fixes

HP100:	Driver for HP 10/100 Mbit/s Voice Grade Network Adapter Series
P:	Jaroslav Kysela
M:	perex@perex.cz
S:	Maintained

HPET:	High Precision Event Timers driver (drivers/char/hpet.c)
P:	Clemens Ladisch
M:	clemens@ladisch.de
S:	Maintained

HPET:	i386
P:	Venkatesh Pallipadi (Venki)
M:	venkatesh.pallipadi@intel.com
S:	Maintained

HPET:	x86_64
P:	Vojtech Pavlik
M:	vojtech@suse.cz
S:	Maintained

HPET:	ACPI hpet.c
P:	Bob Picco
M:	bob.picco@hp.com
S:	Maintained

HPFS FILESYSTEM
P:	Mikulas Patocka
M:	mikulas@artax.karlin.mff.cuni.cz
W:	http://artax.karlin.mff.cuni.cz/~mikulas/vyplody/hpfs/index-e.cgi
S:	Maintained

HTCPEN TOUCHSCREEN DRIVER
P:	Pau Oliva Fora
M:	pof@eslack.org
L:	linux-input@vger.kernel.org
S:	Maintained

HUGETLB FILESYSTEM
P:	William Irwin
M:	wli@holomorphy.com
S:	Maintained

I2C/SMBUS STUB DRIVER
P:	Mark M. Hoffman
M:	mhoffman@lightlink.com
L:	linux-i2c@vger.kernel.org
S:	Maintained

I2C SUBSYSTEM
P:	Jean Delvare (PC drivers, core)
M:	khali@linux-fr.org
P:	Ben Dooks (embedded platforms)
M:	ben-linux@fluff.org
L:	linux-i2c@vger.kernel.org
T:	quilt http://khali.linux-fr.org/devel/linux-2.6/jdelvare-i2c/
S:	Maintained

I2C-TINY-USB DRIVER
P:	Till Harbaum
M:	till@harbaum.org
L:	linux-i2c@vger.kernel.org
T:	http://www.harbaum.org/till/i2c_tiny_usb
S:	Maintained

i386 BOOT CODE
P:	H. Peter Anvin
M:	hpa@zytor.com
L:	Linux-Kernel@vger.kernel.org
S:	Maintained

i386 SETUP CODE / CPU ERRATA WORKAROUNDS
P:	H. Peter Anvin
M:	hpa@zytor.com
T:	git.kernel.org:/pub/scm/linux/kernel/git/hpa/linux-2.6-x86setup.git
S:	Maintained

IA64 (Itanium) PLATFORM
P:	Tony Luck
M:	tony.luck@intel.com
L:	linux-ia64@vger.kernel.org
W:	http://www.ia64-linux.org/
T:	git kernel.org:/pub/scm/linux/kernel/git/aegl/linux-2.6.git
S:	Maintained

IBM MCA SCSI SUBSYSTEM DRIVER
P:	Michael Lang
M:	langa2@kph.uni-mainz.de
W:	http://www.uni-mainz.de/~langm000/linux.html
S:	Maintained

IBM Power Linux RAID adapter
P:	Brian King
M:	brking@us.ibm.com
S:	Supported

IBM ServeRAID RAID DRIVER
P:	Jack Hammer
P:	Dave Jeffery
M:	ipslinux@adaptec.com
W:	http://www.developer.ibm.com/welcome/netfinity/serveraid.html
S:	Supported

IDE SUBSYSTEM
P:	Bartlomiej Zolnierkiewicz
M:	bzolnier@gmail.com
L:	linux-ide@vger.kernel.org
T:	quilt kernel.org/pub/linux/kernel/people/bart/pata-2.6/
S:	Maintained

IDE/ATAPI CDROM DRIVER
P:	Borislav Petkov
M:	petkovbb@gmail.com
L:	linux-ide@vger.kernel.org
S:	Maintained

IDE/ATAPI FLOPPY DRIVERS
P:	Paul Bristow
M:	Paul Bristow <paul@paulbristow.net>
W:	http://paulbristow.net/linux/idefloppy.html
L:	linux-kernel@vger.kernel.org
S:	Maintained

IDE/ATAPI TAPE DRIVERS
P:	Gadi Oxman
M:	Gadi Oxman <gadio@netvision.net.il>
L:	linux-kernel@vger.kernel.org
S:	Maintained

IDE-SCSI DRIVER
L:	linux-ide@vger.kernel.org
L:	linux-scsi@vger.kernel.org
S:	Orphan

IDLE-I7300
P:	Andy Henroid
M:	andrew.d.henroid@intel.com
L:	linux-pm@lists.linux-foundation.org
S:	Supported

IEEE 1394 SUBSYSTEM (drivers/ieee1394)
P:	Ben Collins
M:	ben.collins@ubuntu.com
P:	Stefan Richter
M:	stefanr@s5r6.in-berlin.de
L:	linux1394-devel@lists.sourceforge.net
W:	http://www.linux1394.org/
T:	git kernel.org:/pub/scm/linux/kernel/git/ieee1394/linux1394-2.6.git
S:	Maintained

IEEE 1394 RAW I/O DRIVER (raw1394)
P:	Dan Dennedy
M:	dan@dennedy.org
P:	Stefan Richter
M:	stefanr@s5r6.in-berlin.de
L:	linux1394-devel@lists.sourceforge.net
S:	Maintained

IMS TWINTURBO FRAMEBUFFER DRIVER
L:	linux-fbdev-devel@lists.sourceforge.net (moderated for non-subscribers)
S:	Orphan

INFINIBAND SUBSYSTEM
P:	Roland Dreier
M:	rolandd@cisco.com
P:	Sean Hefty
M:	sean.hefty@intel.com
P:	Hal Rosenstock
M:	hal.rosenstock@gmail.com
L:	general@lists.openfabrics.org
W:	http://www.openib.org/
T:	git kernel.org:/pub/scm/linux/kernel/git/roland/infiniband.git
S:	Supported

INOTIFY
P:	John McCutchan
M:	ttb@tentacle.dhs.org
P:	Robert Love
M:	rml@novell.com
L:	linux-kernel@vger.kernel.org
S:	Maintained

INPUT (KEYBOARD, MOUSE, JOYSTICK, TOUCHSCREEN) DRIVERS
P:	Dmitry Torokhov
M:	dmitry.torokhov@gmail.com
M:	dtor@mail.ru
L:	linux-input@vger.kernel.org
T:	git kernel.org:/pub/scm/linux/kernel/git/dtor/input.git
S:	Maintained

INTEL FRAMEBUFFER DRIVER (excluding 810 and 815)
P:	Sylvain Meyer
M:	sylvain.meyer@worldonline.fr
L:	linux-fbdev-devel@lists.sourceforge.net (moderated for non-subscribers)
S:	Maintained

INTEL 810/815 FRAMEBUFFER DRIVER
P:	Antonino Daplas
M:	adaplas@gmail.com
L:	linux-fbdev-devel@lists.sourceforge.net (moderated for non-subscribers)
S:	Maintained

INTEL MENLOW THERMAL DRIVER
P:	Sujith Thomas
M:	sujith.thomas@intel.com
L:	linux-acpi@vger.kernel.org
W:	http://www.lesswatts.org/projects/acpi/
S:	Supported

INTEL IA32 MICROCODE UPDATE SUPPORT
P:	Tigran Aivazian
M:	tigran@aivazian.fsnet.co.uk
S:	Maintained

INTEL I/OAT DMA DRIVER
P:	Maciej Sosnowski
M:	maciej.sosnowski@intel.com
L:	linux-kernel@vger.kernel.org
S:	Supported

INTEL IOMMU (VT-d)
P:	David Woodhouse
M:	dwmw2@infradead.org
L:	iommu@lists.linux-foundation.org
T:	git://git.infradead.org/iommu-2.6.git
S:	Supported

INTEL IOP-ADMA DMA DRIVER
P:	Dan Williams
M:	dan.j.williams@intel.com
L:	linux-kernel@vger.kernel.org
S:	Supported

INTEL IXP4XX RANDOM NUMBER GENERATOR SUPPORT
P:	Deepak Saxena
M:	dsaxena@plexity.net
S:	Maintained

INTEL IXP2000 ETHERNET DRIVER
P:	Lennert Buytenhek
M:	kernel@wantstofly.org
L:	netdev@vger.kernel.org
S:	Maintained

INTEL ETHERNET DRIVERS (e100/e1000/e1000e/igb/ixgb/ixgbe)
P:	Jeff Kirsher
M:	jeffrey.t.kirsher@intel.com
P:	Jesse Brandeburg
M:	jesse.brandeburg@intel.com
P:	Bruce Allan
M:	bruce.w.allan@intel.com
P:	PJ Waskiewicz
M:	peter.p.waskiewicz.jr@intel.com
P:	John Ronciak
M:	john.ronciak@intel.com
L:	e1000-devel@lists.sourceforge.net
W:	http://e1000.sourceforge.net/
S:	Supported

INTEL PRO/WIRELESS 2100 NETWORK CONNECTION SUPPORT
P:	Zhu Yi
M:	yi.zhu@intel.com
P:	James Ketrenos
M:	jketreno@linux.intel.com
P:	Reinette Chatre
M:	reinette.chatre@intel.com
L:	linux-wireless@vger.kernel.org
L:	ipw2100-devel@lists.sourceforge.net
W:	http://lists.sourceforge.net/mailman/listinfo/ipw2100-devel
W:	http://ipw2100.sourceforge.net
S:	Supported

INTEL PRO/WIRELESS 2915ABG NETWORK CONNECTION SUPPORT
P:	Zhu Yi
M:	yi.zhu@intel.com
P:	James Ketrenos
M:	jketreno@linux.intel.com
P:	Reinette Chatre
M:	reinette.chatre@intel.com
L:	linux-wireless@vger.kernel.org
L:	ipw2100-devel@lists.sourceforge.net
W:	http://lists.sourceforge.net/mailman/listinfo/ipw2100-devel
W:	http://ipw2200.sourceforge.net
S:	Supported

INTEL WIRELESS WIFI LINK (iwlwifi)
P:	Zhu Yi
M:	yi.zhu@intel.com
P:	Reinette Chatre
M:	reinette.chatre@intel.com
L:	linux-wireless@vger.kernel.org
L:	ipw3945-devel@lists.sourceforge.net
W:	http://intellinuxwireless.org
T:	git kernel.org:/pub/scm/linux/kernel/git/iwlwifi/iwlwifi-2.6.git
S:	Supported

IOC3 ETHERNET DRIVER
P:	Ralf Baechle
M:	ralf@linux-mips.org
L:	linux-mips@linux-mips.org
S:	Maintained

IOC3 SERIAL DRIVER
P:	Pat Gefre
M:	pfg@sgi.com
L:	linux-mips@linux-mips.org
S:	Maintained

IP MASQUERADING
P:	Juanjo Ciarlante
M:	jjciarla@raiz.uncu.edu.ar
S:	Maintained

IP1000A 10/100/1000 GIGABIT ETHERNET DRIVER
P:	Francois Romieu
M:	romieu@fr.zoreil.com
P:	Sorbica Shieh
M:	sorbica@icplus.com.tw
P:	Jesse Huang
M:	jesse@icplus.com.tw
L:	netdev@vger.kernel.org
S:	Maintained

IPATH DRIVER
P:	Ralph Campbell
M:	infinipath@qlogic.com
L:	general@lists.openfabrics.org
T:	git git://git.qlogic.com/ipath-linux-2.6
S:	Supported

IPMI SUBSYSTEM
P:	Corey Minyard
M:	minyard@acm.org
L:	openipmi-developer@lists.sourceforge.net
W:	http://openipmi.sourceforge.net/
S:	Supported

IPS SCSI RAID DRIVER
P:	Adaptec OEM Raid Solutions
M:	aacraid@adaptec.com
L:	linux-scsi@vger.kernel.org
W:	http://www.adaptec.com/
S:	Maintained

IPVS
P:	Wensong Zhang
M:	wensong@linux-vs.org
P:	Simon Horman
M:	horms@verge.net.au
P:	Julian Anastasov
M:	ja@ssi.bg
L:	netdev@vger.kernel.org
L:	lvs-devel@vger.kernel.org
S:	Maintained

IPWIRELESS DRIVER
P:	Jiri Kosina
M:	jkosina@suse.cz
P:	David Sterba
M:	dsterba@suse.cz
S:	Maintained
T:	git://git.kernel.org/pub/scm/linux/kernel/git/jikos/ipwireless_cs.git

IPX NETWORK LAYER
P:	Arnaldo Carvalho de Melo
M:	acme@ghostprotocols.net
L:	netdev@vger.kernel.org
S:	Maintained

IRDA SUBSYSTEM
P:	Samuel Ortiz
M:	samuel@sortiz.org
L:	irda-users@lists.sourceforge.net (subscribers-only)
W:	http://irda.sourceforge.net/
S:	Maintained

ISAPNP
P:	Jaroslav Kysela
M:	perex@perex.cz
S:	Maintained

ISCSI
P:	Mike Christie
M:	michaelc@cs.wisc.edu
L:	open-iscsi@googlegroups.com
W:	www.open-iscsi.org
T:	git kernel.org:/pub/scm/linux/kernel/mnc/linux-2.6-iscsi.git
S:	Maintained

ISDN SUBSYSTEM
P:	Karsten Keil
M:	kkeil@suse.de
L:	isdn4linux@listserv.isdn4linux.de (subscribers-only)
W:	http://www.isdn4linux.de
T:	git kernel.org:/pub/scm/linux/kernel/kkeil/isdn-2.6.git
S:	Maintained

ISDN SUBSYSTEM (Eicon active card driver)
P:	Armin Schindler
M:	mac@melware.de
L:	isdn4linux@listserv.isdn4linux.de (subscribers-only)
W:	http://www.melware.de
S:	Maintained

IVTV VIDEO4LINUX DRIVER
P:	Hans Verkuil
M:	hverkuil@xs4all.nl
L:	ivtv-devel@ivtvdriver.org
L:	ivtv-users@ivtvdriver.org
L:	video4linux-list@redhat.com
W:	http://www.ivtvdriver.org
S:	Maintained

JFS FILESYSTEM
P:	Dave Kleikamp
M:	shaggy@austin.ibm.com
L:	jfs-discussion@lists.sourceforge.net
W:	http://jfs.sourceforge.net/
T:	git kernel.org:/pub/scm/linux/kernel/git/shaggy/jfs-2.6.git
S:	Supported

JME NETWORK DRIVER
P:	Guo-Fu Tseng
M:	cooldavid@cooldavid.org
L:	netdev@vger.kernel.org
S:	Maintained

JOURNALLING FLASH FILE SYSTEM V2 (JFFS2)
P:	David Woodhouse
M:	dwmw2@infradead.org
L:	linux-mtd@lists.infradead.org
W:	http://www.linux-mtd.infradead.org/doc/jffs2.html
S:	Maintained

JOURNALLING LAYER FOR BLOCK DEVICES (JBD)
P:	Stephen Tweedie, Andrew Morton
M:	sct@redhat.com, akpm@linux-foundation.org
L:	linux-ext4@vger.kernel.org
S:	Maintained

K8TEMP HARDWARE MONITORING DRIVER
P:	Rudolf Marek
M:	r.marek@assembler.cz
L:	lm-sensors@lm-sensors.org
S:	Maintained

KCONFIG
P:	Roman Zippel
M:	zippel@linux-m68k.org
L:	linux-kbuild@vger.kernel.org
S:	Maintained

KDUMP
P:	Vivek Goyal
M:	vgoyal@redhat.com
P:	Haren Myneni
M:	hbabu@us.ibm.com
L:	kexec@lists.infradead.org
L:	linux-kernel@vger.kernel.org
W:	http://lse.sourceforge.net/kdump/
S:	Maintained

KERNEL AUTOMOUNTER (AUTOFS)
P:	H. Peter Anvin
M:	hpa@zytor.com
L:	autofs@linux.kernel.org
S:	Odd Fixes

KERNEL AUTOMOUNTER v4 (AUTOFS4)
P:	Ian Kent
M:	raven@themaw.net
L:	autofs@linux.kernel.org
S:	Maintained

KERNEL BUILD (kbuild: Makefile, scripts/Makefile.*)
P:	Sam Ravnborg
M:	sam@ravnborg.org
T:	git kernel.org:/pub/scm/linux/kernel/git/sam/kbuild-next.git
T:	git kernel.org:/pub/scm/linux/kernel/git/sam/kbuild-fixes.git
L:	linux-kbuild@vger.kernel.org
S:	Maintained

KERNEL JANITORS
P:	Several
L:	kernel-janitors@vger.kernel.org
W:	http://www.kerneljanitors.org/
S:	Maintained

KERNEL NFSD, SUNRPC, AND LOCKD SERVERS
P:	J. Bruce Fields
M:	bfields@fieldses.org
P:	Neil Brown
M:	neilb@suse.de
L:	linux-nfs@vger.kernel.org
W:	http://nfs.sourceforge.net/
S:	Supported

KERNEL VIRTUAL MACHINE (KVM)
P:	Avi Kivity
M:	avi@redhat.com
L:	kvm@vger.kernel.org
W:	http://kvm.qumranet.com
S:	Supported

KERNEL VIRTUAL MACHINE (KVM) FOR AMD-V
P:	Joerg Roedel
M:	joerg.roedel@amd.com
L:	kvm@vger.kernel.org
W:	http://kvm.qumranet.com
S:	Supported

KERNEL VIRTUAL MACHINE (KVM) FOR POWERPC
P:	Hollis Blanchard
M:	hollisb@us.ibm.com
L:	kvm-ppc@vger.kernel.org
W:	http://kvm.qumranet.com
S:	Supported

KERNEL VIRTUAL MACHINE For Itanium (KVM/IA64)
P:	Anthony Xu
M:	anthony.xu@intel.com
P:	Xiantao Zhang
M:	xiantao.zhang@intel.com
L:	kvm-ia64@vger.kernel.org
W:	http://kvm.qumranet.com
S:	Supported

KERNEL VIRTUAL MACHINE for s390 (KVM/s390)
P:	Carsten Otte
M:	cotte@de.ibm.com
P:	Christian Borntraeger
M:	borntraeger@de.ibm.com
M:	linux390@de.ibm.com
L:	linux-s390@vger.kernel.org
W:	http://www.ibm.com/developerworks/linux/linux390/
S:	Supported

KEXEC
P:	Eric Biederman
M:	ebiederm@xmission.com
W:	http://ftp.kernel.org/pub/linux/kernel/people/horms/kexec-tools/
L:	linux-kernel@vger.kernel.org
L:	kexec@lists.infradead.org
S:	Maintained

KGDB
P:	Jason Wessel
M:	jason.wessel@windriver.com
L:	kgdb-bugreport@lists.sourceforge.net
S:	Maintained

KPROBES
P:	Ananth N Mavinakayanahalli
M:	ananth@in.ibm.com
P:	Anil S Keshavamurthy
M:	anil.s.keshavamurthy@intel.com
P:	David S. Miller
M:	davem@davemloft.net
P:	Masami Hiramatsu
M:	mhiramat@redhat.com
L:	linux-kernel@vger.kernel.org
S:	Maintained

KS0108 LCD CONTROLLER DRIVER
P:	Miguel Ojeda Sandonis
M:	miguel.ojeda.sandonis@gmail.com
L:	linux-kernel@vger.kernel.org
W:	http://miguelojeda.es/auxdisplay.htm
W:	http://jair.lab.fi.uva.es/~migojed/auxdisplay.htm
S:	Maintained

LAPB module
L:	linux-x25@vger.kernel.org
S:	Orphan

LASI 53c700 driver for PARISC
P:	James E.J. Bottomley
M:	James.Bottomley@HansenPartnership.com
L:	linux-scsi@vger.kernel.org
S:	Maintained

LED SUBSYSTEM
P:	Richard Purdie
M:	rpurdie@rpsys.net
S:	Maintained

LEGO USB Tower driver
P:	Juergen Stuber
M:	starblue@users.sourceforge.net
L:	legousb-devel@lists.sourceforge.net
W:	http://legousb.sourceforge.net/
S:	Maintained

LGUEST
P:	Rusty Russell
M:	rusty@rustcorp.com.au
L:	lguest@ozlabs.org
W:	http://lguest.ozlabs.org/
S:	Maintained

LINUX FOR IBM pSERIES (RS/6000)
P:	Paul Mackerras
M:	paulus@au.ibm.com
W:	http://www.ibm.com/linux/ltc/projects/ppc
S:	Supported

LINUX FOR NCR VOYAGER
P:	James Bottomley
M:	James.Bottomley@HansenPartnership.com
W:	http://www.hansenpartnership.com/voyager
S:	Maintained

LINUX FOR POWERPC (32-BIT AND 64-BIT)
P:	Paul Mackerras
M:	paulus@samba.org
P:	Benjamin Herrenschmidt
M:	benh@kernel.crashing.org
W:	http://www.penguinppc.org/
L:	linuxppc-dev@ozlabs.org
T:	git kernel.org:/pub/scm/linux/kernel/git/paulus/powerpc.git
S:	Supported

LINUX FOR POWER MACINTOSH
P:	Benjamin Herrenschmidt
M:	benh@kernel.crashing.org
W:	http://www.penguinppc.org/
L:	linuxppc-dev@ozlabs.org
S:	Maintained

LINUX FOR POWERPC EMBEDDED MPC5XXX
P:	Sylvain Munaut
M:	tnt@246tNt.com
P:	Grant Likely
M:	grant.likely@secretlab.ca
L:	linuxppc-dev@ozlabs.org
S:	Maintained

LINUX FOR POWERPC EMBEDDED PPC4XX
P:	Josh Boyer
M:	jwboyer@linux.vnet.ibm.com
P:	Matt Porter
M:	mporter@kernel.crashing.org
W:	http://www.penguinppc.org/
L:	linuxppc-dev@ozlabs.org
T:	git kernel.org:/pub/scm/linux/kernel/git/jwboyer/powerpc.git
S:	Maintained

LINUX FOR POWERPC EMBEDDED XILINX VIRTEX
P:	Grant Likely
M:	grant.likely@secretlab.ca
W:	http://wiki.secretlab.ca/index.php/Linux_on_Xilinx_Virtex
L:	linuxppc-dev@ozlabs.org
S:	Maintained

LINUX FOR POWERPC EMBEDDED PPC8XX
P:	Vitaly Bordug
M:	vitb@kernel.crashing.org
P:	Marcelo Tosatti
M:	marcelo@kvack.org
W:	http://www.penguinppc.org/
L:	linuxppc-dev@ozlabs.org
S:	Maintained

LINUX FOR POWERPC EMBEDDED PPC83XX AND PPC85XX
P:	Kumar Gala
M:	galak@kernel.crashing.org
W:	http://www.penguinppc.org/
L:	linuxppc-dev@ozlabs.org
S:	Maintained

LINUX FOR POWERPC PA SEMI PWRFICIENT
P:	Olof Johansson
M:	olof@lixom.net
W:	http://www.pasemi.com/
L:	linuxppc-dev@ozlabs.org
S:	Supported

LINUX SECURITY MODULE (LSM) FRAMEWORK
P:	Chris Wright
M:	chrisw@sous-sol.org
L:	linux-security-module@vger.kernel.org
T:	git kernel.org:/pub/scm/linux/kernel/git/chrisw/lsm-2.6.git
S:	Supported

LLC (802.2)
P:	Arnaldo Carvalho de Melo
M:	acme@ghostprotocols.net
S:	Maintained

<<<<<<< HEAD
=======
LIS3LV02D ACCELEROMETER DRIVER
P:	Eric Piel
M:	eric.piel@tremplin-utc.net
S:	Maintained

>>>>>>> c07f62e5
LM83 HARDWARE MONITOR DRIVER
P:	Jean Delvare
M:	khali@linux-fr.org
L:	lm-sensors@lm-sensors.org
S:	Maintained

LM90 HARDWARE MONITOR DRIVER
P:	Jean Delvare
M:	khali@linux-fr.org
L:	lm-sensors@lm-sensors.org
S:	Maintained

LOCKDEP AND LOCKSTAT
P:	Peter Zijlstra
M:	peterz@infradead.org
P:	Ingo Molnar
M:	mingo@redhat.com
L:	linux-kernel@vger.kernel.org
T:	git://git.kernel.org/pub/scm/linux/kernel/git/peterz/linux-2.6-lockdep.git
S:	Maintained

LOGICAL DISK MANAGER SUPPORT (LDM, Windows 2000/XP/Vista Dynamic Disks)
P:	Richard Russon (FlatCap)
M:	ldm@flatcap.org
L:	linux-ntfs-dev@lists.sourceforge.net
W:	http://www.linux-ntfs.org/content/view/19/37/
S:	Maintained

LSILOGIC MPT FUSION DRIVERS (FC/SAS/SPI)
P:	Eric Moore
M:	Eric.Moore@lsi.com
M:	support@lsi.com
L:	DL-MPTFusionLinux@lsi.com
L:	linux-scsi@vger.kernel.org
W:	http://www.lsilogic.com/support
S:	Supported

LSILOGIC/SYMBIOS/NCR 53C8XX and 53C1010 PCI-SCSI drivers
P:	Matthew Wilcox
M:	matthew@wil.cx
L:	linux-scsi@vger.kernel.org
S:	Maintained

LTP (Linux Test Project)
P:	Subrata Modak
M:	subrata@linux.vnet.ibm.com
P:	Mike Frysinger
M:	vapier@gentoo.org
L:	ltp-list@lists.sourceforge.net (subscribers-only)
W:	http://ltp.sourceforge.net/
T:	git kernel.org/pub/scm/linux/kernel/git/galak/ltp.git
S:	Maintained

M32R ARCHITECTURE
P:	Hirokazu Takata
M:	takata@linux-m32r.org
L:	linux-m32r@ml.linux-m32r.org
L:	linux-m32r-ja@ml.linux-m32r.org (in Japanese)
W:	http://www.linux-m32r.org/
S:	Maintained

M68K ARCHITECTURE
P:	Geert Uytterhoeven
M:	geert@linux-m68k.org
P:	Roman Zippel
M:	zippel@linux-m68k.org
L:	linux-m68k@lists.linux-m68k.org
W:	http://www.linux-m68k.org/
W:	http://linux-m68k-cvs.ubb.ca/
S:	Maintained

M68K ON APPLE MACINTOSH
P:	Joshua Thompson
M:	funaho@jurai.org
W:	http://www.mac.linux-m68k.org/
L:	linux-m68k@lists.linux-m68k.org
S:	Maintained

M68K ON HP9000/300
P:	Philip Blundell
M:	philb@gnu.org
W:	http://www.tazenda.demon.co.uk/phil/linux-hp
S:	Maintained

MAC80211
P:	Johannes Berg
M:	johannes@sipsolutions.net
P:	Michael Wu
M:	flamingice@sourmilk.net
L:	linux-wireless@vger.kernel.org
W:	http://linuxwireless.org/
T:	git kernel.org:/pub/scm/linux/kernel/git/linville/wireless-2.6.git
S:	Maintained

MAC80211 PID RATE CONTROL
P:	Stefano Brivio
M:	stefano.brivio@polimi.it
P:	Mattias Nissler
M:	mattias.nissler@gmx.de
L:	linux-wireless@vger.kernel.org
W:	http://linuxwireless.org/en/developers/Documentation/mac80211/RateControl/PID
T:	git kernel.org:/pub/scm/linux/kernel/git/linville/wireless-2.6.git
S:	Maintained

MACVLAN DRIVER
P:	Patrick McHardy
M:	kaber@trash.net
L:	netdev@vger.kernel.org
S:	Maintained

MAN-PAGES: MANUAL PAGES FOR LINUX -- Sections 2, 3, 4, 5, and 7
P:	Michael Kerrisk
M:	mtk.manpages@gmail.com
W:	http://www.kernel.org/doc/man-pages
L:	linux-man@vger.kernel.org
S:	Supported

MARVELL LIBERTAS WIRELESS DRIVER
P:	Dan Williams
M:	dcbw@redhat.com
L:	libertas-dev@lists.infradead.org
S:	Maintained

MARVELL MV643XX ETHERNET DRIVER
P:	Lennert Buytenhek
M:	buytenh@marvell.com
L:	netdev@vger.kernel.org
S:	Supported

MARVELL YUKON / SYSKONNECT DRIVER
P:	Mirko Lindner
M:	mlindner@syskonnect.de
P:	Ralph Roesler
M:	rroesler@syskonnect.de
W:	http://www.syskonnect.com
S:	Supported

MATROX FRAMEBUFFER DRIVER
P:	Petr Vandrovec
M:	vandrove@vc.cvut.cz
L:	linux-fbdev-devel@lists.sourceforge.net (moderated for non-subscribers)
S:	Maintained

MAX6650 HARDWARE MONITOR AND FAN CONTROLLER DRIVER
P:	Hans J. Koch
M:	hjk@linutronix.de
L:	lm-sensors@lm-sensors.org
S:	Maintained

MEGARAID SCSI DRIVERS
P:	Neela Syam Kolli
M:	megaraidlinux@lsi.com
L:	linux-scsi@vger.kernel.org
W:	http://megaraid.lsilogic.com
S:	Maintained

MEMORY MANAGEMENT
L:	linux-mm@kvack.org
L:	linux-kernel@vger.kernel.org
W:	http://www.linux-mm.org
S:	Maintained

MEMORY RESOURCE CONTROLLER
P:	Balbir Singh
M:	balbir@linux.vnet.ibm.com
P:	Pavel Emelyanov
M:	xemul@openvz.org
P:	KAMEZAWA Hiroyuki
M:	kamezawa.hiroyu@jp.fujitsu.com
L:	linux-mm@kvack.org
L:	linux-kernel@vger.kernel.org
S:	Maintained

MEMORY TECHNOLOGY DEVICES (MTD)
P:	David Woodhouse
M:	dwmw2@infradead.org
W:	http://www.linux-mtd.infradead.org/
L:	linux-mtd@lists.infradead.org
T:	git git://git.infradead.org/mtd-2.6.git
S:	Maintained

MICROTEK X6 SCANNER
P:	Oliver Neukum
M:	oliver@neukum.name
S:	Maintained

MIPS
P:	Ralf Baechle
M:	ralf@linux-mips.org
W:	http://www.linux-mips.org/
L:	linux-mips@linux-mips.org
T:	git www.linux-mips.org:/pub/scm/linux.git
S:	Supported

MISCELLANEOUS MCA-SUPPORT
P:	James Bottomley
M:	James.Bottomley@HansenPartnership.com
L:	linux-kernel@vger.kernel.org
S:	Maintained

MODULE SUPPORT
P:	Rusty Russell
M:	rusty@rustcorp.com.au
L:	linux-kernel@vger.kernel.org
S:	Maintained

MOTION EYE VAIO PICTUREBOOK CAMERA DRIVER
P:	Stelian Pop
M:	stelian@popies.net
W:	http://popies.net/meye/
S:	Maintained

MOTOROLA IMX MMC/SD HOST CONTROLLER INTERFACE DRIVER
P:	Pavel Pisa
M:	ppisa@pikron.com
L:	linux-arm-kernel@lists.arm.linux.org.uk (subscribers-only)
S:	Maintained

MOUSE AND MISC DEVICES [GENERAL]
P:	Alessandro Rubini
M:	rubini@ipvvis.unipv.it
L:	linux-kernel@vger.kernel.org
S:	Maintained

MOXA SMARTIO/INDUSTIO/INTELLIO SERIAL CARD
P:	Jiri Slaby
M:	jirislaby@gmail.com
L:	linux-kernel@vger.kernel.org
S:	Maintained

MSI LAPTOP SUPPORT
P:	Lennart Poettering
M:	mzxreary@0pointer.de
W:	https://tango.0pointer.de/mailman/listinfo/s270-linux
W:	http://0pointer.de/lennart/tchibo.html
S:	Maintained

MULTIFUNCTION DEVICES (MFD)
P:	Samuel Ortiz
M:	sameo@openedhand.com
L:	linux-kernel@vger.kernel.org
S:	Supported

MULTIMEDIA CARD (MMC), SECURE DIGITAL (SD) AND SDIO SUBSYSTEM
P:	Pierre Ossman
M:	drzeus-mmc@drzeus.cx
L:	linux-kernel@vger.kernel.org
S:	Maintained

MULTIMEDIA CARD (MMC) ETC. OVER SPI
P:	David Brownell
M:	dbrownell@users.sourceforge.net
L:	linux-kernel@vger.kernel.org
S:	Odd Fixes

MULTISOUND SOUND DRIVER
P:	Andrew Veliath
M:	andrewtv@usa.net
S:	Maintained

MULTITECH MULTIPORT CARD (ISICOM)
P:	Jiri Slaby
M:	jirislaby@gmail.com
L:	linux-kernel@vger.kernel.org
S:	Maintained

MUSB MULTIPOINT HIGH SPEED DUAL-ROLE CONTROLLER
P:	Felipe Balbi
M:	felipe.balbi@nokia.com
L:	linux-usb@vger.kernel.org
S:	Maintained

MYRICOM MYRI-10G 10GbE DRIVER (MYRI10GE)
P:	Andrew Gallatin
M:	gallatin@myri.com
P:	Brice Goglin
M:	brice@myri.com
L:	netdev@vger.kernel.org
W:	http://www.myri.com/scs/download-Myri10GE.html
S:	Supported

NATSEMI ETHERNET DRIVER (DP8381x)
P:	Tim Hockin
M:	thockin@hockin.org
S:	Maintained

NCP FILESYSTEM
P:	Petr Vandrovec
M:	vandrove@vc.cvut.cz
L:	linware@sh.cvut.cz
S:	Maintained

NCR DUAL 700 SCSI DRIVER (MICROCHANNEL)
P:	James E.J. Bottomley
M:	James.Bottomley@HansenPartnership.com
L:	linux-scsi@vger.kernel.org
S:	Maintained

NETEFFECT IWARP RNIC DRIVER (IW_NES)
P:	Faisal Latif
M:	faisal.latif@intel.com
P:	Chien Tung
M:	chien.tin.tung@intel.com
L:	general@lists.openfabrics.org
W:	http://www.neteffect.com
S:	Supported
F:	drivers/infiniband/hw/nes/

NETEM NETWORK EMULATOR
P:	Stephen Hemminger
M:	shemminger@linux-foundation.org
L:	netem@lists.linux-foundation.org
S:	Maintained

NETERION (S2IO) Xframe 10GbE DRIVER
P:	Ramkrishna Vepa
M:	ram.vepa@neterion.com
P:	Rastapur Santosh
M:	santosh.rastapur@neterion.com
P:	Sivakumar Subramani
M:	sivakumar.subramani@neterion.com
P:	Sreenivasa Honnur
M:	sreenivasa.honnur@neterion.com
L:	netdev@vger.kernel.org
W:	http://trac.neterion.com/cgi-bin/trac.cgi/wiki/TitleIndex?anonymous
S:	Supported

NETFILTER/IPTABLES/IPCHAINS
P:	Rusty Russell
P:	Marc Boucher
P:	James Morris
P:	Harald Welte
P:	Jozsef Kadlecsik
P:	Patrick McHardy
M:	kaber@trash.net
L:	netfilter-devel@vger.kernel.org
L:	netfilter@vger.kernel.org
L:	coreteam@netfilter.org
W:	http://www.netfilter.org/
W:	http://www.iptables.org/
S:	Supported

NETLABEL
P:	Paul Moore
M:	paul.moore@hp.com
W:	http://netlabel.sf.net
L:	netdev@vger.kernel.org
S:	Supported

NETROM NETWORK LAYER
P:	Ralf Baechle
M:	ralf@linux-mips.org
L:	linux-hams@vger.kernel.org
W:	http://www.linux-ax25.org/
S:	Maintained

NETWORK BLOCK DEVICE (NBD)
P:	Paul Clements
M:	Paul.Clements@steeleye.com
S:	Maintained

NETWORK DEVICE DRIVERS
P:	Jeff Garzik
M:	jgarzik@pobox.com
L:	netdev@vger.kernel.org
T:	git kernel.org:/pub/scm/linux/kernel/git/jgarzik/netdev-2.6.git
S:	Maintained

NETWORKING [GENERAL]
P:	Networking Team
M:	netdev@vger.kernel.org
L:	netdev@vger.kernel.org
W:	http://linux-net.osdl.org/
S:	Maintained

NETWORKING [IPv4/IPv6]
P:	David S. Miller
M:	davem@davemloft.net
P:	Alexey Kuznetsov
M:	kuznet@ms2.inr.ac.ru
P:	Pekka Savola (ipv6)
M:	pekkas@netcore.fi
P:	James Morris
M:	jmorris@namei.org
P:	Hideaki YOSHIFUJI
M:	yoshfuji@linux-ipv6.org
P:	Patrick McHardy
M:	kaber@trash.net
L:	netdev@vger.kernel.org
T:	git kernel.org:/pub/scm/linux/kernel/git/davem/net-2.6.git
S:	Maintained

NETWORKING [LABELED] (NetLabel, CIPSO, Labeled IPsec, SECMARK)
P:	Paul Moore
M:	paul.moore@hp.com
L:	netdev@vger.kernel.org
S:	Maintained

NETWORKING [WIRELESS]
P:	John W. Linville
M:	linville@tuxdriver.com
L:	linux-wireless@vger.kernel.org
T:	git kernel.org:/pub/scm/linux/kernel/git/linville/wireless-2.6.git
S:	Maintained

NETXEN (1/10) GbE SUPPORT
P:	Dhananjay Phadke
M:	dhananjay@netxen.com
L:	netdev@vger.kernel.org
W:	http://www.netxen.com
S:	Supported

NFS, SUNRPC, AND LOCKD CLIENTS
P:	Trond Myklebust
M:	Trond.Myklebust@netapp.com
L:	linux-nfs@vger.kernel.org
W:	http://client.linux-nfs.org
T:	git git://git.linux-nfs.org/pub/linux/nfs-2.6.git
S:	Maintained

NI5010 NETWORK DRIVER
P:	Jan-Pascal van Best
M:	janpascal@vanbest.org
P:	Andreas Mohr
M:	andi@lisas.de
L:	netdev@vger.kernel.org
S:	Maintained

NINJA SCSI-3 / NINJA SCSI-32Bi (16bit/CardBus) PCMCIA SCSI HOST ADAPTER DRIVER
P:	YOKOTA Hiroshi
M:	yokota@netlab.is.tsukuba.ac.jp
W:	http://www.netlab.is.tsukuba.ac.jp/~yokota/izumi/ninja/
S:	Maintained

NINJA SCSI-32Bi/UDE PCI/CARDBUS SCSI HOST ADAPTER DRIVER
P:	GOTO Masanori
M:	gotom@debian.or.jp
P:	YOKOTA Hiroshi
M:	yokota@netlab.is.tsukuba.ac.jp
W:	http://www.netlab.is.tsukuba.ac.jp/~yokota/izumi/ninja/
S:	Maintained

NTFS FILESYSTEM
P:	Anton Altaparmakov
M:	aia21@cantab.net
L:	linux-ntfs-dev@lists.sourceforge.net
L:	linux-kernel@vger.kernel.org
W:	http://www.linux-ntfs.org/
T:	git kernel.org:/pub/scm/linux/kernel/git/aia21/ntfs-2.6.git
S:	Maintained

NVIDIA (rivafb and nvidiafb) FRAMEBUFFER DRIVER
P:	Antonino Daplas
M:	adaplas@gmail.com
L:	linux-fbdev-devel@lists.sourceforge.net (moderated for non-subscribers)
S:	Maintained

OMFS FILESYSTEM
P:	Bob Copeland
M:	me@bobcopeland.com
L:	linux-karma-devel@lists.sourceforge.net
S:	Maintained

OMNIKEY CARDMAN 4000 DRIVER
P:	Harald Welte
M:	laforge@gnumonks.org
S:	Maintained

OMNIKEY CARDMAN 4040 DRIVER
P:	Harald Welte
M:	laforge@gnumonks.org
S:	Maintained

OMNIVISION OV7670 SENSOR DRIVER
P:	Jonathan Corbet
M:	corbet@lwn.net
L:	video4linux-list@redhat.com
S:	Maintained

ONENAND FLASH DRIVER
P:	Kyungmin Park
M:	kyungmin.park@samsung.com
L:	linux-mtd@lists.infradead.org
S:	Maintained

ONSTREAM SCSI TAPE DRIVER
P:	Willem Riede
M:	osst@riede.org
L:	osst-users@lists.sourceforge.net
L:	linux-scsi@vger.kernel.org
S:	Maintained

OPENCORES I2C BUS DRIVER
P:	Peter Korsgaard
M:	jacmet@sunsite.dk
<<<<<<< HEAD
L:	i2c@lm-sensors.org
=======
L:	linux-i2c@vger.kernel.org
>>>>>>> c07f62e5
S:	Maintained

OPROFILE
P:	Robert Richter
M:	robert.richter@amd.com
L:	oprofile-list@lists.sf.net
S:	Maintained

ORACLE CLUSTER FILESYSTEM 2 (OCFS2)
P:	Mark Fasheh
M:	mfasheh@suse.com
P:	Joel Becker
M:	joel.becker@oracle.com
L:	ocfs2-devel@oss.oracle.com (moderated for non-subscribers)
W:	http://oss.oracle.com/projects/ocfs2/
T:	git git://git.kernel.org/pub/scm/linux/kernel/git/mfasheh/ocfs2.git
S:	Supported

ORINOCO DRIVER
P:	Pavel Roskin
M:	proski@gnu.org
P:	David Gibson
M:	hermes@gibson.dropbear.id.au
L:	linux-wireless@vger.kernel.org
L:	orinoco-users@lists.sourceforge.net
L:	orinoco-devel@lists.sourceforge.net
W:	http://www.nongnu.org/orinoco/
S:	Maintained

P54 WIRELESS DRIVER
P:	Michael Wu
M:	flamingice@sourmilk.net
L:	linux-wireless@vger.kernel.org
W:	http://prism54.org
T:	git kernel.org:/pub/scm/linux/kernel/git/mwu/mac80211-drivers.git
S:	Maintained

PA SEMI ETHERNET DRIVER
P:	Olof Johansson
M:	olof@lixom.net
L:	netdev@vger.kernel.org
S:	Maintained

PA SEMI SMBUS DRIVER
P:	Olof Johansson
M:	olof@lixom.net
L:	linux-i2c@vger.kernel.org
S:	Maintained

PANASONIC LAPTOP ACPI EXTRAS DRIVER
P:	Harald Welte
M:	laforge@gnumonks.org
S:	Maintained

PANASONIC MN10300/AM33 PORT
P:	David Howells
M:	dhowells@redhat.com
P:	Koichi Yasutake
M:	yasutake.koichi@jp.panasonic.com
L:	linux-am33-list@redhat.com (moderated for non-subscribers)
W:	ftp://ftp.redhat.com/pub/redhat/gnupro/AM33/
S:	Maintained

PANASONIC LAPTOP ACPI EXTRAS DRIVER
P:	Harald Welte
M:	laforge@gnumonks.org
S:	Maintained

PANASONIC MN10300/AM33 PORT
P:	David Howells
M:	dhowells@redhat.com
P:	Koichi Yasutake
M:	yasutake.koichi@jp.panasonic.com
L:	linux-am33-list@redhat.com (moderated for non-subscribers)
W:	ftp://ftp.redhat.com/pub/redhat/gnupro/AM33/
S:	Maintained

PARALLEL PORT SUPPORT
L:	linux-parport@lists.infradead.org (subscribers-only)
S:	Orphan

PARAVIRT_OPS INTERFACE
P:	Jeremy Fitzhardinge
M:	jeremy@xensource.com
P:	Chris Wright
M:	chrisw@sous-sol.org
P:	Zachary Amsden
M:	zach@vmware.com
P:	Rusty Russell
M:	rusty@rustcorp.com.au
L:	virtualization@lists.osdl.org
L:	linux-kernel@vger.kernel.org
S:	Supported

PARIDE DRIVERS FOR PARALLEL PORT IDE DEVICES
P:	Tim Waugh
M:	tim@cyberelk.net
L:	linux-parport@lists.infradead.org (subscribers-only)
W:	http://www.torque.net/linux-pp.html
S:	Maintained

PARISC ARCHITECTURE
P:	Kyle McMartin
M:	kyle@mcmartin.ca
P:	Matthew Wilcox
M:	matthew@wil.cx
P:	Grant Grundler
M:	grundler@parisc-linux.org
L:	linux-parisc@vger.kernel.org
W:	http://www.parisc-linux.org/
T:	git kernel.org:/pub/scm/linux/kernel/git/kyle/parisc-2.6.git
S:	Maintained

PC87360 HARDWARE MONITORING DRIVER
P:	Jim Cromie
M:	jim.cromie@gmail.com
L:	lm-sensors@lm-sensors.org
S:	Maintained

PC8736x GPIO DRIVER
P:	Jim Cromie
M:	jim.cromie@gmail.com
S:	Maintained

PCI ERROR RECOVERY
P:	Linas Vepstas
M:	linas@austin.ibm.com
L:	linux-kernel@vger.kernel.org
L:	linux-pci@vger.kernel.org
S:	Supported

PCI SUBSYSTEM
P:	Jesse Barnes
M:	jbarnes@virtuousgeek.org
L:	linux-kernel@vger.kernel.org
L:	linux-pci@vger.kernel.org
T:	git kernel.org:/pub/scm/linux/kernel/git/jbarnes/pci-2.6.git
S:	Supported

PCIE HOTPLUG DRIVER
P:	Kristen Carlson Accardi
M:	kristen.c.accardi@intel.com
L:	linux-pci@vger.kernel.org
S:	Supported

PCMCIA SUBSYSTEM
P:	Linux PCMCIA Team
L:	linux-pcmcia@lists.infradead.org
W:	http://lists.infradead.org/mailman/listinfo/linux-pcmcia
T:	git kernel.org:/pub/scm/linux/kernel/git/brodo/pcmcia-2.6.git
S:	Maintained

PCNET32 NETWORK DRIVER
P:	Don Fry
M:	pcnet32@verizon.net
L:	netdev@vger.kernel.org
S:	Maintained

PER-TASK DELAY ACCOUNTING
P:	Balbir Singh
M:	balbir@linux.vnet.ibm.com
L:	linux-kernel@vger.kernel.org
S:	Maintained

PERSONALITY HANDLING
P:	Christoph Hellwig
M:	hch@infradead.org
L:	linux-abi-devel@lists.sourceforge.net
S:	Maintained

PHRAM MTD DRIVER
P:	Joern Engel
M:	joern@lazybastard.org
L:	linux-mtd@lists.infradead.org
S:	Maintained

PKTCDVD DRIVER
P:	Peter Osterlund
M:	petero2@telia.com
L:	linux-kernel@vger.kernel.org
S:	Maintained

POSIX CLOCKS and TIMERS
P:	Thomas Gleixner
M:	tglx@linutronix.de
L:	linux-kernel@vger.kernel.org
S:	Supported

POWER SUPPLY CLASS/SUBSYSTEM and DRIVERS
P:	Anton Vorontsov
M:	cbou@mail.ru
P:	David Woodhouse
M:	dwmw2@infradead.org
L:	linux-kernel@vger.kernel.org
T:	git git.infradead.org/battery-2.6.git
S:	Maintained

PNP SUPPORT
P:	Adam Belay
M:	abelay@mit.edu
P:	Bjorn Helgaas
M:	bjorn.helgaas@hp.com
S:	Maintained

PNXxxxx I2C DRIVER
P:	Vitaly Wool
M:	vitalywool@gmail.com
L:	linux-i2c@vger.kernel.org
S:	Maintained

PPP PROTOCOL DRIVERS AND COMPRESSORS
P:	Paul Mackerras
M:	paulus@samba.org
L:	linux-ppp@vger.kernel.org
S:	Maintained

PPP OVER ATM (RFC 2364)
P:	Mitchell Blank Jr
M:	mitch@sfgoth.com
S:	Maintained

PPP OVER ETHERNET
P:	Michal Ostrowski
M:	mostrows@earthlink.net
S:	Maintained

PPP OVER L2TP
P:	James Chapman
M:	jchapman@katalix.com
S:	Maintained

PREEMPTIBLE KERNEL
P:	Robert Love
M:	rml@tech9.net
L:	linux-kernel@vger.kernel.org
L:	kpreempt-tech@lists.sourceforge.net
W:	ftp://ftp.kernel.org/pub/linux/kernel/people/rml/preempt-kernel
S:	Supported

PRISM54 WIRELESS DRIVER
P:	Luis R. Rodriguez
M:	mcgrof@gmail.com
L:	linux-wireless@vger.kernel.org
W:	http://prism54.org
S:	Maintained

PROMISE DC4030 CACHING DISK CONTROLLER DRIVER
P:	Peter Denison
M:	promise@pnd-pc.demon.co.uk
W:	http://www.pnd-pc.demon.co.uk/promise/
S:	Maintained

PROMISE SATA TX2/TX4 CONTROLLER LIBATA DRIVER
P:	Mikael Pettersson
M:	mikpe@it.uu.se
L:	linux-ide@vger.kernel.org
S:	Maintained

PS3 NETWORK SUPPORT
P:	Masakazu Mokuno
M:	mokuno@sm.sony.co.jp
L:	netdev@vger.kernel.org
L:	cbe-oss-dev@ozlabs.org
S:	Supported

PS3 PLATFORM SUPPORT
P:	Geoff Levand
M:	geoffrey.levand@am.sony.com
L:	linuxppc-dev@ozlabs.org
L:	cbe-oss-dev@ozlabs.org
S:	Supported

PVRUSB2 VIDEO4LINUX DRIVER
P:	Mike Isely
M:	isely@pobox.com
L:	pvrusb2@isely.net	(subscribers-only)
L:	video4linux-list@redhat.com
W:	http://www.isely.net/pvrusb2/
S:	Maintained

PXA2xx/PXA3xx SUPPORT
P:	Eric Miao
M:	eric.miao@marvell.com
P:	Russell King
M:	linux@arm.linux.org.uk
L:	linux-arm-kernel@lists.arm.linux.org.uk	(subscribers-only)
S:	Maintained

PXA MMCI DRIVER
S:	Orphan

QLOGIC QLA2XXX FC-SCSI DRIVER
P:	Andrew Vasquez
M:	linux-driver@qlogic.com
L:	linux-scsi@vger.kernel.org
S:	Supported

QLOGIC QLA3XXX NETWORK DRIVER
P:	Ron Mercer
M:	linux-driver@qlogic.com
L:	netdev@vger.kernel.org
S:	Supported

QLOGIC QLGE 10Gb ETHERNET DRIVER
P:	Ron Mercer
M:	linux-driver@qlogic.com
M:	ron.mercer@qlogic.com
L:	netdev@vger.kernel.org
S:	Supported

QNX4 FILESYSTEM
P:	Anders Larsen
M:	al@alarsen.net
L:	linux-kernel@vger.kernel.org
W:	http://www.alarsen.net/linux/qnx4fs/
S:	Maintained

RADEON FRAMEBUFFER DISPLAY DRIVER
P:	Benjamin Herrenschmidt
M:	benh@kernel.crashing.org
L:	linux-fbdev-devel@lists.sourceforge.net (moderated for non-subscribers)
S:	Maintained

RAGE128 FRAMEBUFFER DISPLAY DRIVER
P:	Paul Mackerras
M:	paulus@samba.org
L:	linux-fbdev-devel@lists.sourceforge.net (moderated for non-subscribers)
S:	Maintained

RALINK RT2X00 WIRELESS LAN DRIVER
P:	rt2x00 project
L:	linux-wireless@vger.kernel.org
L:	rt2400-devel@lists.sourceforge.net
W:	http://rt2x00.serialmonkey.com/
S:	Maintained
T:	git kernel.org:/pub/scm/linux/kernel/git/ivd/rt2x00.git
F:	drivers/net/wireless/rt2x00/

RAMDISK RAM BLOCK DEVICE DRIVER
P:	Nick Piggin
M:	npiggin@suse.de
S:	Maintained

RANDOM NUMBER DRIVER
P:	Matt Mackall
M:	mpm@selenic.com
S:	Maintained

RAPIDIO SUBSYSTEM
P:	Matt Porter
M:	mporter@kernel.crashing.org
L:	linux-kernel@vger.kernel.org
S:	Maintained

RAYLINK/WEBGEAR 802.11 WIRELESS LAN DRIVER
P:	Corey Thomas
M:	coreythomas@charter.net
L:	linux-wireless@vger.kernel.org
S:	Maintained

RCUTORTURE MODULE
P:	Josh Triplett
M:	josh@freedesktop.org
L:	linux-kernel@vger.kernel.org
S:	Maintained

RDC R-321X SoC
P:	Florian Fainelli
M:	florian.fainelli@telecomint.eu
L:	linux-kernel@vger.kernel.org
S:	Maintained

RDC R6040 FAST ETHERNET DRIVER
P:	Florian Fainelli
M:	florian.fainelli@telecomint.eu
L:	netdev@vger.kernel.org
S:	Maintained

READ-COPY UPDATE (RCU)
P:	Dipankar Sarma
M:	dipankar@in.ibm.com
W:	http://www.rdrop.com/users/paulmck/rclock/
L:	linux-kernel@vger.kernel.org
S:	Supported

REAL TIME CLOCK DRIVER
P:	Paul Gortmaker
M:	p_gortmaker@yahoo.com
L:	linux-kernel@vger.kernel.org
S:	Maintained

REAL TIME CLOCK (RTC) SUBSYSTEM
P:	Alessandro Zummo
M:	a.zummo@towertech.it
L:	rtc-linux@googlegroups.com
S:	Maintained

REISERFS FILE SYSTEM
L:	reiserfs-devel@vger.kernel.org
S:	Supported

RFKILL
P:	Ivo van Doorn
M:	IvDoorn@gmail.com
L:	netdev@vger.kernel.org
S:	Maintained
F:	net/rfkill

RISCOM8 DRIVER
S:	Orphan

ROCKETPORT DRIVER
P:	Comtrol Corp.
W:	http://www.comtrol.com
S:	Maintained

ROSE NETWORK LAYER
P:	Ralf Baechle
M:	ralf@linux-mips.org
L:	linux-hams@vger.kernel.org
W:	http://www.linux-ax25.org/
S:	Maintained

RTL818X WIRELESS DRIVER
P:	Michael Wu
M:	flamingice@sourmilk.net
P:	Andrea Merello
M:	andreamrl@tiscali.it
L:	linux-wireless@vger.kernel.org
W:	http://linuxwireless.org/
T:	git kernel.org:/pub/scm/linux/kernel/git/mwu/mac80211-drivers.git
S:	Maintained

S3 SAVAGE FRAMEBUFFER DRIVER
P:	Antonino Daplas
M:	adaplas@gmail.com
L:	linux-fbdev-devel@lists.sourceforge.net (moderated for non-subscribers)
S:	Maintained

S390
P:	Martin Schwidefsky
M:	schwidefsky@de.ibm.com
P:	Heiko Carstens
M:	heiko.carstens@de.ibm.com
M:	linux390@de.ibm.com
L:	linux-s390@vger.kernel.org
W:	http://www.ibm.com/developerworks/linux/linux390/
S:	Supported

S390 NETWORK DRIVERS
P:	Ursula Braun
M:	ursula.braun@de.ibm.com
P:	Frank Blaschka
M:	blaschka@linux.vnet.ibm.com
M:	linux390@de.ibm.com
L:	linux-s390@vger.kernel.org
W:	http://www.ibm.com/developerworks/linux/linux390/
S:	Supported

S390 ZFCP DRIVER
P:	Christof Schmitt
M:	christof.schmitt@de.ibm.com
P:	Martin Peschke
M:	mp3@de.ibm.com
M:	linux390@de.ibm.com
L:	linux-s390@vger.kernel.org
W:	http://www.ibm.com/developerworks/linux/linux390/
S:	Supported

S390 IUCV NETWORK LAYER
P:	Ursula Braun
M:	ursula.braun@de.ibm.com
M:	linux390@de.ibm.com
L:	linux-s390@vger.kernel.org
W:	http://www.ibm.com/developerworks/linux/linux390/
S:	Supported

S3C24XX SD/MMC Driver
P:	Ben Dooks
M:	ben-linux@fluff.org
L:	linux-arm-kernel@lists.arm.linux.org.uk (subscribers-only)
L:	linux-kernel@vger.kernel.org
S:	Supported

SAA7146 VIDEO4LINUX-2 DRIVER
P:	Michael Hunold
M:	michael@mihu.de
W:	http://www.mihu.de/linux/saa7146
S:	Maintained

SC1200 WDT DRIVER
P:	Zwane Mwaikambo
M:	zwane@arm.linux.org.uk
S:	Maintained

SCHEDULER
P:	Ingo Molnar
M:	mingo@elte.hu
P:	Robert Love    [the preemptible kernel bits]
M:	rml@tech9.net
L:	linux-kernel@vger.kernel.org
S:	Maintained

SCSI CDROM DRIVER
P:	Jens Axboe
M:	axboe@kernel.dk
L:	linux-scsi@vger.kernel.org
W:	http://www.kernel.dk
S:	Maintained

SCSI SG DRIVER
P:	Doug Gilbert
M:	dgilbert@interlog.com
L:	linux-scsi@vger.kernel.org
W:	http://www.torque.net/sg
S:	Maintained

SCSI SUBSYSTEM
P:	James E.J. Bottomley
M:	James.Bottomley@HansenPartnership.com
L:	linux-scsi@vger.kernel.org
T:	git kernel.org:/pub/scm/linux/kernel/git/jejb/scsi-misc-2.6.git
T:	git kernel.org:/pub/scm/linux/kernel/git/jejb/scsi-rc-fixes-2.6.git
T:	git kernel.org:/pub/scm/linux/kernel/git/jejb/scsi-pending-2.6.git
S:	Maintained

SCSI TAPE DRIVER
P:	Kai Mäkisara
M:	Kai.Makisara@kolumbus.fi
L:	linux-scsi@vger.kernel.org
S:	Maintained

SCTP PROTOCOL
P:	Vlad Yasevich
M:	vladislav.yasevich@hp.com
P:	Sridhar Samudrala
M:	sri@us.ibm.com
L:	linux-sctp@vger.kernel.org
W:	http://lksctp.sourceforge.net
S:	Supported

SCx200 CPU SUPPORT
P:	Jim Cromie
M:	jim.cromie@gmail.com
S:	Odd Fixes

SCx200 GPIO DRIVER
P:	Jim Cromie
M:	jim.cromie@gmail.com
S:	Maintained

SCx200 HRT CLOCKSOURCE DRIVER
P:	Jim Cromie
M:	jim.cromie@gmail.com
S:	Maintained

SDRICOH_CS MMC/SD HOST CONTROLLER INTERFACE DRIVER
P:	Sascha Sommer
M:	saschasommer@freenet.de
L:	sdricohcs-devel@lists.sourceforge.net (subscribers-only)
S:	Maintained

SECURE DIGITAL HOST CONTROLLER INTERFACE (SDHCI) DRIVER
P:	Pierre Ossman
M:	drzeus-sdhci@drzeus.cx
L:	sdhci-devel@list.drzeus.cx
S:	Maintained

SECURITY CONTACT
P:	Security Officers
M:	security@kernel.org
S:	Supported

SELINUX SECURITY MODULE
P:	Stephen Smalley
M:	sds@tycho.nsa.gov
P:	James Morris
M:	jmorris@namei.org
P:	Eric Paris
M:	eparis@parisplace.org
L:	linux-kernel@vger.kernel.org (kernel issues)
L: 	selinux@tycho.nsa.gov (subscribers-only, general discussion)
W:	http://selinuxproject.org
T:	git kernel.org:pub/scm/linux/kernel/git/jmorris/security-testing-2.6.git
S:	Supported

SENSABLE PHANTOM
P:	Jiri Slaby
M:	jirislaby@gmail.com
S:	Maintained

SERIAL ATA (SATA) SUBSYSTEM
P:	Jeff Garzik
M:	jgarzik@pobox.com
L:	linux-ide@vger.kernel.org
T:	git kernel.org:/pub/scm/linux/kernel/git/jgarzik/libata-dev.git
S:	Supported

SFC NETWORK DRIVER
P:	Steve Hodgson
P:	Ben Hutchings
P:	Robert Stonehouse
M:	linux-net-drivers@solarflare.com
S:	Supported

SGI GRU DRIVER
P:	Jack Steiner
M:	steiner@sgi.com
S:	Maintained

SGI SN-IA64 (Altix) SERIAL CONSOLE DRIVER
P:	Pat Gefre
M:	pfg@sgi.com
L:	linux-ia64@vger.kernel.org
S:	Supported

SGI VISUAL WORKSTATION 320 AND 540
P:	Andrey Panin
M:	pazke@donpac.ru
L:	linux-visws-devel@lists.sf.net
W:	http://linux-visws.sf.net
S:	Maintained for 2.6.

SGI XP/XPC/XPNET DRIVER
P:	Dean Nelson
M:	dcn@sgi.com
S:	Maintained

SHARP LH SUPPORT (LH7952X & LH7A40X)
P:	Marc Singer
M:	elf@buici.com
W:	http://projects.buici.com/arm
L:	linux-arm-kernel@lists.arm.linux.org.uk	(subscribers-only)
S:	Maintained

SHPC HOTPLUG DRIVER
P:	Kristen Carlson Accardi
M:	kristen.c.accardi@intel.com
L:	linux-pci@vger.kernel.org
S:	Supported

SIMTEC EB110ATX (Chalice CATS)
P:	Ben Dooks
P:	Vincent Sanders
M:	support@simtec.co.uk
W:	http://www.simtec.co.uk/products/EB110ATX/
S:	Supported

SIMTEC EB2410ITX (BAST)
P:	Ben Dooks
P:	Vincent Sanders
M:	support@simtec.co.uk
W:	http://www.simtec.co.uk/products/EB2410ITX/
S:	Supported

SIS 190 ETHERNET DRIVER
P:	Francois Romieu
M:	romieu@fr.zoreil.com
L:	netdev@vger.kernel.org
S:	Maintained

SIS 900/7016 FAST ETHERNET DRIVER
P:	Daniele Venzano
M:	venza@brownhat.org
W:	http://www.brownhat.org/sis900.html
L:	netdev@vger.kernel.org
S:	Maintained

SIS 96X I2C/SMBUS DRIVER
P:	Mark M. Hoffman
M:	mhoffman@lightlink.com
L:	linux-i2c@vger.kernel.org
S:	Maintained

SIS FRAMEBUFFER DRIVER
P:	Thomas Winischhofer
M:	thomas@winischhofer.net
W:	http://www.winischhofer.net/linuxsisvga.shtml
S:	Maintained

SIS USB2VGA DRIVER
P:	Thomas Winischhofer
M:	thomas@winischhofer.net
W:	http://www.winischhofer.at/linuxsisusbvga.shtml
S:	Maintained

SKGE, SKY2 10/100/1000 GIGABIT ETHERNET DRIVERS
P:	Stephen Hemminger
M:	shemminger@linux-foundation.org
L:	netdev@vger.kernel.org
S:	Maintained

SLAB ALLOCATOR
P:	Christoph Lameter
M:	cl@linux-foundation.org
P:	Pekka Enberg
M:	penberg@cs.helsinki.fi
P:	Matt Mackall
M:	mpm@selenic.com
L:	linux-mm@kvack.org
S:	Maintained

SMC91x ETHERNET DRIVER
P:	Nicolas Pitre
M:	nico@cam.org
S:	Maintained

SMSC47B397 HARDWARE MONITOR DRIVER
P:	Mark M. Hoffman
M:	mhoffman@lightlink.com
L:	lm-sensors@lm-sensors.org
S:	Maintained

SMX UIO Interface
P:	Ben Nizette
M:	bn@niasdigital.com
S:	Maintained

SN-IA64 (Itanium) SUB-PLATFORM
P:	Jes Sorensen
M:	jes@sgi.com
L:	linux-altix@sgi.com
L:	linux-ia64@vger.kernel.org
W:	http://www.sgi.com/altix
S:	Maintained

SOC-CAMERA V4L2 SUBSYSTEM
P:	Guennadi Liakhovetski
M:	g.liakhovetski@gmx.de
L:	video4linux-list@redhat.com
S:	Maintained

SOEKRIS NET48XX LED SUPPORT
P:	Chris Boot
M:	bootc@bootc.net
S:	Maintained

SOFTWARE RAID (Multiple Disks) SUPPORT
P:	Neil Brown
M:	neilb@suse.de
L:	linux-raid@vger.kernel.org
S:	Supported

SONIC NETWORK DRIVER
P:	Thomas Bogendoerfer
M:	tsbogend@alpha.franken.de
L:	netdev@vger.kernel.org
S:	Maintained

SONICS SILICON BACKPLANE DRIVER (SSB)
P:	Michael Buesch
M:	mb@bu3sch.de
L:	netdev@vger.kernel.org
S:	Maintained

SONY VAIO CONTROL DEVICE DRIVER
P:	Mattia Dongili
M:	malattia@linux.it
L:	linux-acpi@vger.kernel.org
W:	http://www.linux.it/~malattia/wiki/index.php/Sony_drivers
S:	Maintained

SONY MEMORYSTICK CARD SUPPORT
P:	Alex Dubov
M:	oakad@yahoo.com
L:	linux-kernel@vger.kernel.org
W:	http://tifmxx.berlios.de/
S:	Maintained

SOUND
P:	Jaroslav Kysela
M:	perex@perex.cz
P:	Takashi Iwai
M:	tiwai@suse.de
L:	alsa-devel@alsa-project.org (subscribers-only)
S:	Maintained

SOUND - SOC LAYER / DYNAMIC AUDIO POWER MANAGEMENT (ASoC)
P:	Liam Girdwood
M:	lrg@slimlogic.co.uk
P:	Mark Brown
M:	broonie@opensource.wolfsonmicro.com
T:	git opensource.wolfsonmicro.com/linux-2.6-asoc
L:	alsa-devel@alsa-project.org (subscribers-only)
W:	http://alsa-project.org/main/index.php/ASoC
S:	Supported

SPARC (sparc32)
P:	William L. Irwin
M:	wli@holomorphy.com
L:	sparclinux@vger.kernel.org
S:	Maintained

SPECIALIX IO8+ MULTIPORT SERIAL CARD DRIVER
P:	Roger Wolff
M:	R.E.Wolff@BitWizard.nl
L:	linux-kernel@vger.kernel.org ?
S:	Supported

SPI SUBSYSTEM
P:	David Brownell
M:	dbrownell@users.sourceforge.net
L:	spi-devel-general@lists.sourceforge.net
S:	Maintained

SPIDERNET NETWORK DRIVER for CELL
P:	Ishizaki Kou
M:	kou.ishizaki@toshiba.co.jp
P:	Jens Osterkamp
M:	jens@de.ibm.com
L:	netdev@vger.kernel.org
S:	Supported

SPU FILE SYSTEM
P:	Jeremy Kerr
M:	jk@ozlabs.org
L:	linuxppc-dev@ozlabs.org
L:	cbe-oss-dev@ozlabs.org
W:	http://www.ibm.com/developerworks/power/cell/
S:	Supported

SRM (Alpha) environment access
P:	Jan-Benedict Glaw
M:	jbglaw@lug-owl.de
L:	linux-kernel@vger.kernel.org
S:	Maintained

STABLE BRANCH
P:	Greg Kroah-Hartman
M:	greg@kroah.com
P:	Chris Wright
M:	chrisw@sous-sol.org
L:	stable@kernel.org
S:	Maintained

STAGING SUBSYSTEM
P:	Greg Kroah-Hartman
M:	gregkh@suse.de
L:	linux-kernel@vger.kernel.org
T:	quilt kernel.org/pub/linux/kernel/people/gregkh/gregkh-2.6/
S:	Maintained

STARFIRE/DURALAN NETWORK DRIVER
P:	Ion Badulescu
M:	ionut@cs.columbia.edu
S:	Maintained

STARMODE RADIO IP (STRIP) PROTOCOL DRIVER
W:	http://mosquitonet.Stanford.EDU/strip.html
S:	Orphan

STRADIS MPEG-2 DECODER DRIVER
P:	Nathan Laredo
M:	laredo@gnu.org
W:	http://www.stradis.com/
S:	Maintained

SUN3/3X
P:	Sam Creasey
M:	sammy@sammy.net
W:	http://sammy.net/sun3/
S:	Maintained

SUPERH
P:	Paul Mundt
M:	lethal@linux-sh.org
L:	linux-sh@vger.kernel.org
W:	http://www.linux-sh.org
T:	git kernel.org:/pub/scm/linux/kernel/git/lethal/sh-2.6.git
S:	Supported

SUSPEND TO RAM
P:	Len Brown
M:	len.brown@intel.com
P:	Pavel Machek
M:	pavel@suse.cz
P:	Rafael J. Wysocki
M:	rjw@sisk.pl
L:	linux-pm@lists.linux-foundation.org
S:	Supported

SVGA HANDLING
P:	Martin Mares
M:	mj@ucw.cz
L:	linux-video@atrey.karlin.mff.cuni.cz
S:	Maintained

SYSV FILESYSTEM
P:	Christoph Hellwig
M:	hch@infradead.org
S:	Maintained

TASKSTATS STATISTICS INTERFACE
P:	Balbir Singh
M:	balbir@linux.vnet.ibm.com
L:	linux-kernel@vger.kernel.org
S:	Maintained

TC CLASSIFIER
P:	Jamal Hadi Salim
M:	hadi@cyberus.ca
L:	netdev@vger.kernel.org
S:	Maintained

TCP LOW PRIORITY MODULE
P:	Wong Hoi Sing, Edison
M:	hswong3i@gmail.com
P:	Hung Hing Lun, Mike
M:	hlhung3i@gmail.com
W:	http://tcp-lp-mod.sourceforge.net/
S:	Maintained

TEHUTI ETHERNET DRIVER
P:	Alexander Indenbaum
M:	baum@tehutinetworks.net
P:	Andy Gospodarek
M:	andy@greyhouse.net
L:	netdev@vger.kernel.org
S:	Supported

Telecom Clock Driver for MCPL0010
P:	Mark Gross
M:	mark.gross@intel.com
S:	Supported

TENSILICA XTENSA PORT (xtensa)
P:	Chris Zankel
M:	chris@zankel.net
S:	Maintained

THINKPAD ACPI EXTRAS DRIVER
P:	Henrique de Moraes Holschuh
M:	ibm-acpi@hmh.eng.br
L:	ibm-acpi-devel@lists.sourceforge.net
W:	http://ibm-acpi.sourceforge.net
W:	http://thinkwiki.org/wiki/Ibm-acpi
T:	git repo.or.cz/linux-2.6/linux-acpi-2.6/ibm-acpi-2.6.git
S:	Maintained

TI FLASH MEDIA INTERFACE DRIVER
P:	Alex Dubov
M:	oakad@yahoo.com
S:	Maintained

TI OMAP MMC INTERFACE DRIVER
P:	Carlos Aguiar, Anderson Briglia and Syed Khasim
M:	linux-omap@vger.kernel.org
W:	http://linux.omap.com
W:	http://www.muru.com/linux/omap/
S:	Maintained

TI OMAP RANDOM NUMBER GENERATOR SUPPORT
P:	Deepak Saxena
M:	dsaxena@plexity.net
S:	Maintained

TIPC NETWORK LAYER
P:	Per Liden
M:	per.liden@ericsson.com
P:	Jon Maloy
M:	jon.maloy@ericsson.com
P:	Allan Stephens
M:	allan.stephens@windriver.com
L:	tipc-discussion@lists.sourceforge.net
W:	http://tipc.sourceforge.net/
W:	http://tipc.cslab.ericsson.net/
T:	git tipc.cslab.ericsson.net:/pub/git/tipc.git
S:	Maintained

TLAN NETWORK DRIVER
P:	Samuel Chessman
M:	chessman@tux.org
L:	tlan-devel@lists.sourceforge.net (subscribers-only)
W:	http://sourceforge.net/projects/tlan/
S:	Maintained

TOSHIBA ACPI EXTRAS DRIVER
P:	John Belmonte
M:	toshiba_acpi@memebeam.org
W:	http://memebeam.org/toys/ToshibaAcpiDriver
S:	Maintained

TOSHIBA SMM DRIVER
P:	Jonathan Buzzard
M:	jonathan@buzzard.org.uk
L:	tlinux-users@tce.toshiba-dme.co.jp
W:	http://www.buzzard.org.uk/toshiba/
S:	Maintained

TPM DEVICE DRIVER
P:	Debora Velarde
M:	debora@linux.vnet.ibm.com
P:	Rajiv Andrade
M:	srajiv@linux.vnet.ibm.com
W:	http://tpmdd.sourceforge.net
P:	Marcel Selhorst
M:	tpm@selhorst.net
W:	http://www.prosec.rub.de/tpm/
L:	tpmdd-devel@lists.sourceforge.net (moderated for non-subscribers)
S:	Maintained

TRIVIAL PATCHES
P:	Jesper Juhl
M:	trivial@kernel.org
L:	linux-kernel@vger.kernel.org
S:	Maintained

TTY LAYER
P:	Alan Cox
M:	alan@lxorguk.ukuu.org.uk
L:	linux-kernel@vger.kernel.org
S:	Maintained

TULIP NETWORK DRIVERS
P:	Grant Grundler
M:	grundler@parisc-linux.org
P:	Kyle McMartin
M:	kyle@mcmartin.ca
L:	netdev@vger.kernel.org
S:	Maintained

TUN/TAP driver
P:	Maxim Krasnyansky
M:	maxk@qualcomm.com
L:	vtun@office.satix.net
W:	http://vtun.sourceforge.net/tun
S:	Maintained

TURBOCHANNEL SUBSYSTEM
P:	Maciej W. Rozycki
M:	macro@linux-mips.org
S:	Maintained

U14-34F SCSI DRIVER
P:	Dario Ballabio
M:	ballabio_dario@emc.com
L:	linux-scsi@vger.kernel.org
S:	Maintained

UBI FILE SYSTEM (UBIFS)
P:	Artem Bityutskiy
M:	dedekind@infradead.org
P:	Adrian Hunter
M:	ext-adrian.hunter@nokia.com
L:	linux-mtd@lists.infradead.org
T:	git git://git.infradead.org/~dedekind/ubifs-2.6.git
W:	http://www.linux-mtd.infradead.org/doc/ubifs.html
S:	Maintained

UCLINUX (AND M68KNOMMU)
P:	Greg Ungerer
M:	gerg@uclinux.org
W:	http://www.uclinux.org/
L:	uclinux-dev@uclinux.org  (subscribers-only)
S:	Maintained

UCLINUX FOR RENESAS H8/300
P:	Yoshinori Sato
M:	ysato@users.sourceforge.jp
W:	http://uclinux-h8.sourceforge.jp/
S:	Supported

UDF FILESYSTEM
P:	Jan Kara
M:	jack@suse.cz
W:	http://linux-udf.sourceforge.net
S:	Maintained

UFS FILESYSTEM
P:	Evgeniy Dushistov
M:	dushistov@mail.ru
L:	linux-kernel@vger.kernel.org
S:	Maintained

UltraSPARC (sparc64)
P:	David S. Miller
M:	davem@davemloft.net
L:	sparclinux@vger.kernel.org
T:	git kernel.org:/pub/scm/linux/kernel/git/davem/sparc-2.6.git
S:	Maintained

ULTRA-WIDEBAND (UWB) SUBSYSTEM:
P:	David Vrabel
M:	david.vrabel@csr.com
L:	linux-usb@vger.kernel.org
S:	Supported

UNIFORM CDROM DRIVER
P:	Jens Axboe
M:	axboe@kernel.dk
L:	linux-kernel@vger.kernel.org
W:	http://www.kernel.dk
S:	Maintained

UNSORTED BLOCK IMAGES (UBI)
P:	Artem Bityutskiy
M:	dedekind@infradead.org
W:	http://www.linux-mtd.infradead.org/
L:	linux-mtd@lists.infradead.org
T:	git git://git.infradead.org/~dedekind/ubi-2.6.git
S:	Maintained

USB ACM DRIVER
P:	Oliver Neukum
M:	oliver@neukum.name
L:	linux-usb@vger.kernel.org
S:	Maintained

USB BLOCK DRIVER (UB ub)
P:	Pete Zaitcev
M:	zaitcev@redhat.com
L:	linux-kernel@vger.kernel.org
L:	linux-usb@vger.kernel.org
S:	Supported

USB CDC ETHERNET DRIVER
P:	Greg Kroah-Hartman
M:	greg@kroah.com
L:	linux-usb@vger.kernel.org
S:	Maintained
W:	http://www.kroah.com/linux-usb/

USB CYPRESS C67X00 DRIVER
P:	Peter Korsgaard
M:	jacmet@sunsite.dk
L:	linux-usb@vger.kernel.org
S:	Maintained

USB DAVICOM DM9601 DRIVER
P:	Peter Korsgaard
M:	jacmet@sunsite.dk
L:	netdev@vger.kernel.org
W:	http://www.linux-usb.org/usbnet
S:	Maintained

USB DIAMOND RIO500 DRIVER
P:	Cesar Miquel
M:	miquel@df.uba.ar
L:	rio500-users@lists.sourceforge.net
W:	http://rio500.sourceforge.net
S:	Maintained

USB EHCI DRIVER
P:	David Brownell
M:	dbrownell@users.sourceforge.net
L:	linux-usb@vger.kernel.org
S:	Odd Fixes

USB ET61X[12]51 DRIVER
P:	Luca Risolia
M:	luca.risolia@studio.unibo.it
L:	linux-usb@vger.kernel.org
L:	video4linux-list@redhat.com
W:	http://www.linux-projects.org
S:	Maintained

USB GADGET/PERIPHERAL SUBSYSTEM
P:	David Brownell
M:	dbrownell@users.sourceforge.net
L:	linux-usb@vger.kernel.org
W:	http://www.linux-usb.org/gadget
S:	Maintained

USB HID/HIDBP DRIVERS (USB KEYBOARDS, MICE, REMOTE CONTROLS, ...)
P:	Jiri Kosina
M:	jkosina@suse.cz
L:	linux-usb@vger.kernel.org
T:	git kernel.org:/pub/scm/linux/kernel/git/jikos/hid.git
S:	Maintained

USB ISP116X DRIVER
P:	Olav Kongas
M:	ok@artecdesign.ee
L:	linux-usb@vger.kernel.org
S:	Maintained

USB KAWASAKI LSI DRIVER
P:	Oliver Neukum
M:	oliver@neukum.name
L:	linux-usb@vger.kernel.org
S:	Maintained

USB MASS STORAGE DRIVER
P:	Matthew Dharm
M:	mdharm-usb@one-eyed-alien.net
L:	linux-usb@vger.kernel.org
L:	usb-storage@lists.one-eyed-alien.net
S:	Maintained
W:	http://www.one-eyed-alien.net/~mdharm/linux-usb/

USB OHCI DRIVER
P:	David Brownell
M:	dbrownell@users.sourceforge.net
L:	linux-usb@vger.kernel.org
S:	Odd Fixes

USB OPTION-CARD DRIVER
P:	Matthias Urlichs
M:	smurf@smurf.noris.de
L:	linux-usb@vger.kernel.org
S:	Maintained

USB OV511 DRIVER
P:	Mark McClelland
M:	mmcclell@bigfoot.com
L:	linux-usb@vger.kernel.org
W:	http://alpha.dyndns.org/ov511/
S:	Maintained

USB PEGASUS DRIVER
P:	Petko Manolov
M:	petkan@users.sourceforge.net
L:	linux-usb@vger.kernel.org
L:	netdev@vger.kernel.org
W:	http://pegasus2.sourceforge.net/
S:	Maintained

USB PRINTER DRIVER (usblp)
P:	Pete Zaitcev
M:	zaitcev@redhat.com
L:	linux-usb@vger.kernel.org
S:	Supported

USB RTL8150 DRIVER
P:	Petko Manolov
M:	petkan@users.sourceforge.net
L:	linux-usb@vger.kernel.org
L:	netdev@vger.kernel.org
W:	http://pegasus2.sourceforge.net/
S:	Maintained

USB SE401 DRIVER
P:	Jeroen Vreeken
M:	pe1rxq@amsat.org
L:	linux-usb@vger.kernel.org
W:	http://www.chello.nl/~j.vreeken/se401/
S:	Maintained

USB SERIAL BELKIN F5U103 DRIVER
P:	William Greathouse
M:	wgreathouse@smva.com
L:	linux-usb@vger.kernel.org
S:	Maintained

USB SERIAL CYPRESS M8 DRIVER
P:	Lonnie Mendez
M:	dignome@gmail.com
L:	linux-usb@vger.kernel.org
S:	Maintained
W:	http://geocities.com/i0xox0i
W:	http://firstlight.net/cvs

USB SERIAL CYBERJACK DRIVER
P:	Matthias Bruestle and Harald Welte
M:	support@reiner-sct.com
W:	http://www.reiner-sct.de/support/treiber_cyberjack.php
S:	Maintained

USB SERIAL DIGI ACCELEPORT DRIVER
P:	Peter Berger and Al Borchers
M:	pberger@brimson.com
M:	alborchers@steinerpoint.com
L:	linux-usb@vger.kernel.org
S:	Maintained

USB SERIAL DRIVER
P:	Greg Kroah-Hartman
M:	gregkh@suse.de
L:	linux-usb@vger.kernel.org
S:	Supported

USB SERIAL EMPEG EMPEG-CAR MARK I/II DRIVER
P:	Gary Brubaker
M:	xavyer@ix.netcom.com
L:	linux-usb@vger.kernel.org
S:	Maintained

USB SERIAL KEYSPAN DRIVER
P:	Greg Kroah-Hartman
M:	greg@kroah.com
L:	linux-usb@vger.kernel.org
W:	http://www.kroah.com/linux/
S:	Maintained

USB SERIAL WHITEHEAT DRIVER
P:	Support Department
M:	support@connecttech.com
L:	linux-usb@vger.kernel.org
W:	http://www.connecttech.com
S:	Supported

USB SMSC95XX ETHERNET DRIVER
P:	Steve Glendinning
M:	steve.glendinning@smsc.com
L:	netdev@vger.kernel.org
S:	Supported

USB SN9C1xx DRIVER
P:	Luca Risolia
M:	luca.risolia@studio.unibo.it
L:	linux-usb@vger.kernel.org
L:	video4linux-list@redhat.com
W:	http://www.linux-projects.org
S:	Maintained

USB SUBSYSTEM
P:	Greg Kroah-Hartman
M:	gregkh@suse.de
L:	linux-usb@vger.kernel.org
W:	http://www.linux-usb.org
T:	quilt kernel.org/pub/linux/kernel/people/gregkh/gregkh-2.6/
S:	Supported

USB UHCI DRIVER
P:	Alan Stern
M:	stern@rowland.harvard.edu
L:	linux-usb@vger.kernel.org
S:	Maintained

USB "USBNET" DRIVER FRAMEWORK
P:	David Brownell
M:	dbrownell@users.sourceforge.net
L:	netdev@vger.kernel.org
W:	http://www.linux-usb.org/usbnet
S:	Maintained

USB VIDEO CLASS
P:	Laurent Pinchart
M:	laurent.pinchart@skynet.be
L:	linux-uvc-devel@lists.berlios.de
L:	video4linux-list@redhat.com
W:	http://linux-uvc.berlios.de
S:	Maintained

USB W996[87]CF DRIVER
P:	Luca Risolia
M:	luca.risolia@studio.unibo.it
L:	linux-usb@vger.kernel.org
L:	video4linux-list@redhat.com
W:	http://www.linux-projects.org
S:	Maintained

USB WIRELESS RNDIS DRIVER (rndis_wlan)
P:	Jussi Kivilinna
M:	jussi.kivilinna@mbnet.fi
L:	linux-wireless@vger.kernel.org
S:	Maintained

USB ZC0301 DRIVER
P:	Luca Risolia
M:	luca.risolia@studio.unibo.it
L:	linux-usb@vger.kernel.org
L:	video4linux-list@redhat.com
W:	http://www.linux-projects.org
S:	Maintained

USB ZD1201 DRIVER
P:	Jeroen Vreeken
M:	pe1rxq@amsat.org
L:	linux-usb@vger.kernel.org
W:	http://linux-lc100020.sourceforge.net
S:	Maintained

USB ZR364XX DRIVER
P:	Antoine Jacquet
M:	royale@zerezo.com
L:	linux-usb@vger.kernel.org
L:	video4linux-list@redhat.com
W:	http://royale.zerezo.com/zr364xx/
S:	Maintained

USER-MODE LINUX (UML)
P:	Jeff Dike
M:	jdike@addtoit.com
L:	user-mode-linux-devel@lists.sourceforge.net
L:	user-mode-linux-user@lists.sourceforge.net
W:	http://user-mode-linux.sourceforge.net
S:	Maintained

USERSPACE I/O (UIO)
P:	Hans J. Koch
M:	hjk@linutronix.de
P:	Greg Kroah-Hartman
M:	gregkh@suse.de
L:	linux-kernel@vger.kernel.org
S:	Maintained

UTIL-LINUX-NG PACKAGE
P:	Karel Zak
M:	kzak@redhat.com
L:	util-linux-ng@vger.kernel.org
W:	http://kernel.org/~kzak/util-linux-ng/
T:	git://git.kernel.org/pub/scm/utils/util-linux-ng/util-linux-ng.git
S:	Maintained

UVESAFB DRIVER
P:	Michal Januszewski
M:	spock@gentoo.org
L:	linux-fbdev-devel@lists.sourceforge.net (moderated for non-subscribers)
W:	http://dev.gentoo.org/~spock/projects/uvesafb/
S:	Maintained

VFAT/FAT/MSDOS FILESYSTEM
P:	OGAWA Hirofumi
M:	hirofumi@mail.parknet.co.jp
L:	linux-kernel@vger.kernel.org
S:	Maintained

VIA RHINE NETWORK DRIVER
P:	Roger Luethi
M:	rl@hellgate.ch
S:	Maintained

VIAPRO SMBUS DRIVER
P:	Jean Delvare
M:	khali@linux-fr.org
L:	linux-i2c@vger.kernel.org
S:	Maintained

VIA UNICHROME(PRO)/CHROME9 FRAMEBUFFER DRIVER
P:	Joseph Chan
M:	JosephChan@via.com.tw
P:	Scott Fang
M:	ScottFang@viatech.com.cn
L:	linux-fbdev-devel@lists.sourceforge.net (moderated for non-subscribers)
S:	Maintained

VIA UNICHROME(PRO)/CHROME9 FRAMEBUFFER DRIVER
P:	Joseph Chan
M:	JosephChan@via.com.tw
P:	Scott Fang
M:	ScottFang@viatech.com.cn
L:	linux-fbdev-devel@lists.sourceforge.net (moderated for non-subscribers)
S:	Maintained

VIA VELOCITY NETWORK DRIVER
P:	Francois Romieu
M:	romieu@fr.zoreil.com
L:	netdev@vger.kernel.org
S:	Maintained

VIDEO FOR LINUX (V4L)
P:	Mauro Carvalho Chehab
M:	mchehab@infradead.org
M:	v4l-dvb-maintainer@linuxtv.org
L:	video4linux-list@redhat.com
W:	http://linuxtv.org
T:	git kernel.org:/pub/scm/linux/kernel/git/mchehab/v4l-dvb.git
S:	Maintained

VLAN (802.1Q)
P:	Patrick McHardy
M:	kaber@trash.net
L:	netdev@vger.kernel.org
S:	Maintained

VOLTAGE AND CURRENT REGULATOR FRAMEWORK
P:	Liam Girdwood
M:	lrg@slimlogic.co.uk
P:	Mark Brown
M:	broonie@opensource.wolfsonmicro.com
W:	http://opensource.wolfsonmicro.com/node/15
W:	http://www.slimlogic.co.uk/?page_id=5
T:	git kernel.org/pub/scm/linux/kernel/git/lrg/voltage-2.6.git
S:	Supported

VT1211 HARDWARE MONITOR DRIVER
P:	Juerg Haefliger
M:	juergh@gmail.com
L:	lm-sensors@lm-sensors.org
S:	Maintained

VT8231 HARDWARE MONITOR DRIVER
P:	Roger Lucas
M:	vt8231@hiddenengine.co.uk
L:	lm-sensors@lm-sensors.org
S:	Maintained

W1 DALLAS'S 1-WIRE BUS
P:	Evgeniy Polyakov
M:	johnpol@2ka.mipt.ru
S:	Maintained

W83791D HARDWARE MONITORING DRIVER
P:	Marc Hulsman
M:	m.hulsman@tudelft.nl
L:	lm-sensors@lm-sensors.org
S:	Maintained

W83793 HARDWARE MONITORING DRIVER
P:	Rudolf Marek
M:	r.marek@assembler.cz
L:	lm-sensors@lm-sensors.org
S:	Maintained

W83L51xD SD/MMC CARD INTERFACE DRIVER
P:	Pierre Ossman
M:	drzeus-wbsd@drzeus.cx
L:	linux-kernel@vger.kernel.org
S:	Maintained

WATCHDOG DEVICE DRIVERS
P:	Wim Van Sebroeck
M:	wim@iguana.be
T:	git kernel.org:/pub/scm/linux/kernel/git/wim/linux-2.6-watchdog.git
S:	Maintained

WAVELAN NETWORK DRIVER & WIRELESS EXTENSIONS
P:	Jean Tourrilhes
M:	jt@hpl.hp.com
L:	linux-wireless@vger.kernel.org
W:	http://www.hpl.hp.com/personal/Jean_Tourrilhes/Linux/
S:	Maintained

WD7000 SCSI DRIVER
P:	Miroslav Zagorac
M:	zaga@fly.cc.fer.hr
L:	linux-scsi@vger.kernel.org
S:	Maintained

WIMEDIA LLC PROTOCOL (WLP) SUBSYSTEM
P:	David Vrabel
M:	david.vrabel@csr.com
S:	Maintained

WISTRON LAPTOP BUTTON DRIVER
P:	Miloslav Trmac
M:	mitr@volny.cz
S:	Maintained

WL3501 WIRELESS PCMCIA CARD DRIVER
P:	Arnaldo Carvalho de Melo
M:	acme@ghostprotocols.net
L:	linux-wireless@vger.kernel.org
W:	http://oops.ghostprotocols.net:81/blog
S:	Maintained

WM97XX TOUCHSCREEN DRIVERS
P:	Mark Brown
M:	broonie@opensource.wolfsonmicro.com
P:	Liam Girdwood
M:	lrg@slimlogic.co.uk
L:	linux-input@vger.kernel.org
T:	git git://opensource.wolfsonmicro.com/linux-2.6-touch
W:	http://opensource.wolfsonmicro.com/node/7
S:	Supported

X.25 NETWORK LAYER
P:	Henner Eisen
M:	eis@baty.hanse.de
L:	linux-x25@vger.kernel.org
S:	Maintained

X86 ARCHITECTURE (32-BIT AND 64-BIT)
P:	Thomas Gleixner
M:	tglx@linutronix.de
P:	Ingo Molnar
M:	mingo@redhat.com
P:	H. Peter Anvin
M:	hpa@zytor.com
L:	linux-kernel@vger.kernel.org
T:	git://git.kernel.org/pub/scm/linux/kernel/git/x86/linux-2.6-x86.git
S:	Maintained

XEN HYPERVISOR INTERFACE
P:	Jeremy Fitzhardinge
M:	jeremy@xensource.com
P:	Chris Wright
M:	chrisw@sous-sol.org
L:	virtualization@lists.osdl.org
L:	xen-devel@lists.xensource.com
S:	Supported

XFS FILESYSTEM
P:	Silicon Graphics Inc
P:	Tim Shimmin
M:	xfs-masters@oss.sgi.com
L:	xfs@oss.sgi.com
W:	http://oss.sgi.com/projects/xfs
T:	git git://oss.sgi.com:8090/xfs/xfs-2.6.git
S:	Supported

XILINX SYSTEMACE DRIVER
P:	Grant Likely
M:	grant.likely@secretlab.ca
W:	http://www.secretlab.ca/
L:	linux-kernel@vger.kernel.org
S:	Maintained

XILINX UARTLITE SERIAL DRIVER
P:	Peter Korsgaard
M:	jacmet@sunsite.dk
L:	linux-serial@vger.kernel.org
S:	Maintained

YAM DRIVER FOR AX.25
P:	Jean-Paul Roubelat
M:	jpr@f6fbb.org
L:	linux-hams@vger.kernel.org
S:	Maintained

YEALINK PHONE DRIVER
P:	Henk Vergonet
M:	Henk.Vergonet@gmail.com
L:	usbb2k-api-dev@nongnu.org
S:	Maintained

Z8530 DRIVER FOR AX.25
P:	Joerg Reuter
M:	jreuter@yaina.de
W:	http://yaina.de/jreuter/
W:	http://www.qsl.net/dl1bke/
L:	linux-hams@vger.kernel.org
S:	Maintained

ZD1211RW WIRELESS DRIVER
P:	Daniel Drake
M:	dsd@gentoo.org
P:	Ulrich Kunitz
M:	kune@deine-taler.de
W:	http://zd1211.ath.cx/wiki/DriverRewrite
L:	linux-wireless@vger.kernel.org
L:	zd1211-devs@lists.sourceforge.net (subscribers-only)
S:	Maintained

ZR36067 VIDEO FOR LINUX DRIVER
P:	Ronald Bultje
M:	rbultje@ronald.bitfreak.net
L:	mjpeg-users@lists.sourceforge.net
W:	http://mjpeg.sourceforge.net/driver-zoran/
S:	Maintained

ZS DECSTATION Z85C30 SERIAL DRIVER
P:	Maciej W. Rozycki
M:	macro@linux-mips.org
S:	Maintained

THE REST
P:	Linus Torvalds
S:	Buried alive in reporters<|MERGE_RESOLUTION|>--- conflicted
+++ resolved
@@ -1711,49 +1711,6 @@
 M:	viro@zeniv.linux.org.uk
 L:	linux-fsdevel@vger.kernel.org
 S:	Maintained
-<<<<<<< HEAD
-=======
-
-FIREWIRE SUBSYSTEM (drivers/firewire, <linux/firewire*.h>)
-P:	Kristian Hoegsberg, Stefan Richter
-M:	krh@redhat.com, stefanr@s5r6.in-berlin.de
-L:	linux1394-devel@lists.sourceforge.net
-W:	http://www.linux1394.org/
-T:	git kernel.org:/pub/scm/linux/kernel/git/ieee1394/linux1394-2.6.git
-S:	Maintained
-
-FIRMWARE LOADER (request_firmware)
-L:	linux-kernel@vger.kernel.org
-S:	Orphan
-
-FPU EMULATOR
-P:	Bill Metzenthen
-M:	billm@suburbia.net
-W:	http://suburbia.net/~billm/floating-point/emulator/
-S:	Maintained
-
-FRAME RELAY DLCI/FRAD (Sangoma drivers too)
-P:	Mike McLagan
-M:	mike.mclagan@linux.org
-L:	netdev@vger.kernel.org
-S:	Maintained
-
-FRAMEBUFFER LAYER
-P:	Antonino Daplas
-M:	adaplas@gmail.com
-L:	linux-fbdev-devel@lists.sourceforge.net (moderated for non-subscribers)
-W:	http://linux-fbdev.sourceforge.net/
-S:	Maintained
-
-FREESCALE DMA DRIVER
-P:	Li Yang
-M:	leoli@freescale.com
-P:	Zhang Wei
-M:	zw@zh-kernel.org
-L:	linuxppc-embedded@ozlabs.org
-L:	linux-kernel@vger.kernel.org
-S:	Maintained
->>>>>>> c07f62e5
 
 FIREWIRE SUBSYSTEM (drivers/firewire, <linux/firewire*.h>)
 P:	Kristian Hoegsberg, Stefan Richter
@@ -1922,8 +1879,6 @@
 W:	http://www.kernel.org/pub/linux/kernel/people/rml/hdaps/
 S:	Maintained
 
-<<<<<<< HEAD
-=======
 GSPCA FINEPIX SUBDRIVER
 P:	Frank Zago
 M:	frank@zago.net
@@ -1955,7 +1910,6 @@
 L:	video4linux-list@redhat.com
 S:	Maintained
 
->>>>>>> c07f62e5
 HARDWARE MONITORING
 L:	lm-sensors@lm-sensors.org
 W:	http://www.lm-sensors.org/
@@ -2749,14 +2703,11 @@
 M:	acme@ghostprotocols.net
 S:	Maintained
 
-<<<<<<< HEAD
-=======
 LIS3LV02D ACCELEROMETER DRIVER
 P:	Eric Piel
 M:	eric.piel@tremplin-utc.net
 S:	Maintained
 
->>>>>>> c07f62e5
 LM83 HARDWARE MONITOR DRIVER
 P:	Jean Delvare
 M:	khali@linux-fr.org
@@ -3252,11 +3203,7 @@
 OPENCORES I2C BUS DRIVER
 P:	Peter Korsgaard
 M:	jacmet@sunsite.dk
-<<<<<<< HEAD
-L:	i2c@lm-sensors.org
-=======
 L:	linux-i2c@vger.kernel.org
->>>>>>> c07f62e5
 S:	Maintained
 
 OPROFILE
@@ -3304,20 +3251,6 @@
 P:	Olof Johansson
 M:	olof@lixom.net
 L:	linux-i2c@vger.kernel.org
-S:	Maintained
-
-PANASONIC LAPTOP ACPI EXTRAS DRIVER
-P:	Harald Welte
-M:	laforge@gnumonks.org
-S:	Maintained
-
-PANASONIC MN10300/AM33 PORT
-P:	David Howells
-M:	dhowells@redhat.com
-P:	Koichi Yasutake
-M:	yasutake.koichi@jp.panasonic.com
-L:	linux-am33-list@redhat.com (moderated for non-subscribers)
-W:	ftp://ftp.redhat.com/pub/redhat/gnupro/AM33/
 S:	Maintained
 
 PANASONIC LAPTOP ACPI EXTRAS DRIVER
@@ -4684,14 +4617,6 @@
 L:	linux-fbdev-devel@lists.sourceforge.net (moderated for non-subscribers)
 S:	Maintained
 
-VIA UNICHROME(PRO)/CHROME9 FRAMEBUFFER DRIVER
-P:	Joseph Chan
-M:	JosephChan@via.com.tw
-P:	Scott Fang
-M:	ScottFang@viatech.com.cn
-L:	linux-fbdev-devel@lists.sourceforge.net (moderated for non-subscribers)
-S:	Maintained
-
 VIA VELOCITY NETWORK DRIVER
 P:	Francois Romieu
 M:	romieu@fr.zoreil.com
